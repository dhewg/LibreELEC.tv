--- conflicted
+++ resolved
@@ -360,13 +360,8 @@
   config_message="$config_message\n - U-Boot configuration:\t\t $UBOOT_CONFIG"
   config_message="$config_message\n - U-Boot config file:\t\t\t $UBOOT_CONFIGFILE"
 fi
-<<<<<<< HEAD
-  config_message="$config_message\n - UDisks support:\t\t\t $UDISKS"
-=======
   config_message="$config_message\n - UDevil support:\t\t\t $UDEVIL"
   config_message="$config_message\n - Parted support:\t\t\t $PARTED"
-  config_message="$config_message\n - UPower support:\t\t\t $UPOWER"
->>>>>>> 21fb9196
   config_message="$config_message\n - Installer support:\t\t\t $INSTALLER_SUPPORT"
 
   # Misc. Filesystems
