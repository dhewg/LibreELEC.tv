--- conflicted
+++ resolved
@@ -56,17 +56,12 @@
 echo "#                                                       #"
 echo "#########################################################"
 
-<<<<<<< HEAD
-md5sumFailed()
-{
-  clear
-=======
 # check for some required tools
 
   # this is needed to create a bootloader
   which syslinux > /dev/null
   if [ "$?" = "1" ]; then
-	clear
+    clear
     echo "#########################################################"
     echo "#                                                       #"
     echo "# OpenELEC.tv missing tool - Installation will quit     #"
@@ -82,7 +77,7 @@
   # this is needed by syslinux
   which mcopy > /dev/null
     if [ "$?" = "1" ]; then
-	clear
+    clear
     echo "#########################################################"
     echo "#                                                       #"
     echo "# OpenELEC.tv missing tool - Installation will quit     #"
@@ -100,7 +95,7 @@
   # this is needed to partion the stick
   which parted > /dev/null
   if [ "$?" = "1" ]; then
-	clear
+    clear
     echo "#########################################################"
     echo "#                                                       #"
     echo "# OpenELEC.tv missing tool - Installation will quit     #"
@@ -113,36 +108,32 @@
     exit 1
   fi
 
+
 # check MD5 sums
   echo "checking MD5 sum..."
+
+  md5sumFailed()
+  {
+    clear
+    echo "#########################################################"
+    echo "#                                                       #"
+    echo "# OpenELEC.tv failed md5 check - Installation will quit #"
+    echo "#                                                       #"
+    echo "#      Your original download was probably corrupt.     #"
+    echo "#   Please visit www.openelec.tv and get another copy   #"
+    echo "#                                                       #"
+    echo "#########################################################"
+    exit 1
+  }
+
   md5sum -c target/KERNEL.md5
-  MD5_ERROR="$?"
+  if [ "$?" = "1" ]; then
+    md5sumFailed
+  fi
+
   md5sum -c target/SYSTEM.md5
-  MD5_ERROR="$?"
-
-if [ "$MD5_ERROR" = "1" ]; then
->>>>>>> 74c14056
-  echo "#########################################################"
-  echo "#                                                       #"
-  echo "# OpenELEC.tv failed md5 check - Installation will quit #"
-  echo "#                                                       #"
-  echo "#      Your original download was probably corrupt.     #"
-  echo "#   Please visit www.openelec.tv and get another copy   #"
-  echo "#                                                       #"
-  echo "#########################################################"
-  exit 1
-}
-
-
-# check MD5 sums
-  echo "checking MD5 sum..."
-  md5sum -c target/KERNEL.md5
-  if [ "$?" = "1" ]; then
-	md5sumFailed
-  fi
-  md5sum -c target/SYSTEM.md5
-  if [ "$?" = "1" ]; then
-	md5sumFailed
+  if [ "$?" = "1" ]; then
+    md5sumFailed
   fi
 
 # (TODO) umount anything
