#!/bin/sh

################################################################################
#      This file is part of OpenELEC - http://www.openelec.tv
#      Copyright (C) 2013 Dag Wieers (dag@wieers.com)
#
#  This Program is free software; you can redistribute it and/or modify
#  it under the terms of the GNU General Public License as published by
#  the Free Software Foundation; either version 2, or (at your option)
#  any later version.
#
#  This Program is distributed in the hope that it will be useful,
#  but WITHOUT ANY WARRANTY; without even the implied warranty of
#  MERCHANTABILITY or FITNESS FOR A PARTICULAR PURPOSE. See the
#  GNU General Public License for more details.
#
#  You should have received a copy of the GNU General Public License
#  along with OpenELEC.tv; see the file COPYING.  If not, write to
#  the Free Software Foundation, 51 Franklin Street, Suite 500, Boston, MA 02110, USA.
#  http://www.gnu.org/copyleft/gpl.html
################################################################################

. config/options $1

MAKEFLAGS=-j1

cd $PKG_BUILD
./configure --host=$TARGET_NAME \
            --build=$HOST_NAME \
            --prefix=/usr \
            --exec-prefix=/usr \
            --sysconfdir=/etc \
            --datadir=/usr/share \
            --without-iconv \
            --without-onig \
            --without-pcre \
            --without-png \
<<<<<<< HEAD
=======
            --without-zlib \
            --without-x \
>>>>>>> 9900b89d
            --without-z \

make
$MAKEINSTALL<|MERGE_RESOLUTION|>--- conflicted
+++ resolved
@@ -35,12 +35,8 @@
             --without-onig \
             --without-pcre \
             --without-png \
-<<<<<<< HEAD
-=======
-            --without-zlib \
+            --without-z \
             --without-x \
->>>>>>> 9900b89d
-            --without-z \
 
 make
 $MAKEINSTALL