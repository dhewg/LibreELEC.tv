#!/bin/sh

################################################################################
#      This file is part of OpenELEC - http://www.openelec.tv
#      Copyright (C) 2009-2011 Stephan Raue (stephan@openelec.tv)
#      Copyright (C) 2010-2011 Roman Weber (roman@openelec.tv)
#
#  This Program is free software; you can redistribute it and/or modify
#  it under the terms of the GNU General Public License as published by
#  the Free Software Foundation; either version 2, or (at your option)
#  any later version.
#
#  This Program is distributed in the hope that it will be useful,
#  but WITHOUT ANY WARRANTY; without even the implied warranty of
#  MERCHANTABILITY or FITNESS FOR A PARTICULAR PURPOSE. See the
#  GNU General Public License for more details.
#
#  You should have received a copy of the GNU General Public License
#  along with OpenELEC.tv; see the file COPYING.  If not, write to
#  the Free Software Foundation, 675 Mass Ave, Cambridge, MA 02139, USA.
#  http://www.gnu.org/copyleft/gpl.html
################################################################################

UPDATE_DIR=/storage/.update

IMAGE_SYSTEM="SYSTEM"
IMAGE_KERNEL="KERNEL"
REBOOT="0"

# defaults for booting from an nbd root
NBD_ROOT_SERVER="192.168.1.1"
NBD_ROOT_PORT="2000"
NFS_OVERLAY="192.168.1.1:/var/lib/overlay"

# mount all needed special filesystems
  /bin/busybox mount -t devtmpfs none /dev
  /bin/busybox mount -t proc none /proc
  /bin/busybox mount -t sysfs none /sys

# hide kernel log messages on console
  echo '1 4 1 7' > /proc/sys/kernel/printk

# parse command line arguments
  for arg in $(cat /proc/cmdline); do
    case $arg in
      debugging)
        DEBUG=yes
        ;;
      nosplash)
        SPLASH=no
        ;;
      bootchart)
        BOOTCHART=yes
        ;;
      fastboot)
        FASTBOOT=yes
        ;;
      netboot)
        NETBOOT=yes
        ;;
      nbdroot=*)
        nbdroot="${arg#nbdroot=}"
        NBD_ROOT_SERVER=$( echo "${nbdroot}" | /bin/busybox sed 's/:.*//')
        NBD_ROOT_PORT=$( echo "${nbdroot}" | /bin/busybox sed 's/.*://')
        ;;
      nbdserver=*)
        NBD_ROOT_SERVER="${arg#nbdserver=}"
        ;;
      nbdport=*)
        NBD_ROOT_PORT="${arg#nbdport=}"
        ;;
      nfsoverlay=*)
        NFS_OVERLAY="${arg#nfsoverlay=}"
        ;;
    esac
  done

  if test "$FASTBOOT" = "yes"; then
    IONICE="/bin/busybox ionice -c 1 -n 0"
  fi

  progress() {
    if test "$DEBUG" = "yes"; then
      echo "### $1 ###"
    fi
  }

  show_splash() {
    if [ ! -e /dev/fb0 ]; then
      SPLASH=no
    fi

    if [ -f /flash/oemsplash.png ]; then
      SPLASHIMAGE="/flash/oemsplash.png"
    elif [ -f /splash/splash.png ]; then
      SPLASHIMAGE="/splash/splash.png"
    else
      SPLASH=no
    fi

    if [ "$SPLASH" = "no" ]; then
      break
    else
      if [ -f "/sbin/ply-image" ]; then
        /sbin/ply-image "$SPLASHIMAGE"
      fi
    fi
  }

  error() {
    echo "Error Code: $1 that means: $2"
  }

  debug_shell() {
    echo "### Starting debugging shell... type  exit  to quit ###"
    /bin/busybox sh </dev/tty1 >/dev/tty1 2>&1
  }

  mount_part() {
#    progress "check filesystem $1 ..."
#      /sbin/fsck -M -T -a $1 > /dev/null 2>&1

      for i in 1 2 3 4 5 6 7 8 9 10; do
        ERR_ENV=1
        MOUNT_OPTIONS="-o $3 $1 $2"

        if [ -n "$4" ]; then
          MOUNT_OPTIONS="-t $4 $MOUNT_OPTIONS"
        fi

        progress "mount filesystem $1 ..."
          $IONICE /bin/busybox mount $MOUNT_OPTIONS > /dev/null 2>&1
          [ "$?" -eq "0" ] && ERR_ENV=0 && break

        /bin/busybox usleep 1000000
      done
      [ "$ERR_ENV" -ne "0" ] && error "INIT_4" "Could not mount $1" && debug_shell
  }

  update() {
    if [ -f "$UPDATE_DIR/$2" ]; then
      echo "updating $1..."
        $IONICE /bin/busybox mount -o remount,rw /flash
        $IONICE /bin/busybox mv $UPDATE_DIR/$2 $3
        $IONICE /bin/busybox mount -o remount,ro /flash
        $IONICE /bin/busybox sync
        [ "$2" = "$IMAGE_KERNEL" ] && REBOOT="1"
    fi
  }

  hfsdiskprep() {
    for DEV in `/bin/busybox ls /dev/sd*`; do
      FS_TYPE=$(/sbin/blkid -o value -s TYPE $DEV)
      if [ "$FS_TYPE" = "hfs" -o "$FS_TYPE" = "hfsplus" ]; then
        progress "check filesystem $DEV ..."
        /sbin/fsck_hfs -r -y $DEV > /dev/null 2>&1
      fi
    done
  }

  mount_nbd() {
    retry_nr=0
    retry_delay=20
    OVERLAY_DIR=`cat /sys/class/net/eth0/address | /bin/busybox tr -d :`

    while [ ${retry_nr} -lt ${retry_delay} ] && [ ! -e /sysroot/sbin/init ]; do
      [ ${retry_nr} -gt 0 ] && \
      $IONICE /bin/busybox nbd-client $NBD_ROOT_SERVER $NBD_ROOT_PORT /dev/nbd0 && \
      mount_part "/dev/nbd0" "/sysroot" "ro" "squashfs"

      retry_nr=$(( ${retry_nr} + 1 ))

      [ ! -e /sysroot/sbin/init ] && /bin/busybox usleep 1000000

<<<<<<< HEAD
      [ ${retry_nr} -gt 0 ]
    done
=======
  if [ -n "$disk" ]; then
    mount_part "$disk" "/storage" "rw,noatime"
    update "Kernel" "$IMAGE_KERNEL" "/flash/$IMAGE_KERNEL"
    update "System" "$IMAGE_SYSTEM" "/flash/$IMAGE_SYSTEM"
    umount /storage
>>>>>>> aca0e802

    if [ ! -e /sysroot/sbin/init ]; then
      error "INIT_2" "Could not mount NBD root from $NBD_ROOT_SERVER port $NBD_ROOT_PORT"
      debug_shell
    fi

    mount_part "$NFS_OVERLAY" "/sysroot/storage" "rw,nolock,retrans=10" "nfs"

    if [ ! -d /sysroot/storage/$OVERLAY_DIR ]; then
      mkdir /sysroot/storage/$OVERLAY_DIR
    fi

    /bin/busybox umount /sysroot/storage
    mount_part "$NFS_OVERLAY/$OVERLAY_DIR" "/sysroot/storage" "rw,nolock" "nfs"
  }

  mount_disk() {

  # deal with hfs partitions
    if [ -x /sbin/fsck_hfs ]; then
      hfsdiskprep
    fi

    mount_part "$boot" "/flash" "ro,noatime"
    show_splash

<<<<<<< HEAD
    if [ -n "$disk" ]; then
      mount_part "$disk" "/storage" "rw,noatime"

      if [ -f "/flash/MACH_KERNEL" ]; then
        IMAGE_KERNEL="MACH_KERNEL"
      fi

      update "Kernel" "$IMAGE_KERNEL" "/flash/$IMAGE_KERNEL"
      update "System" "$IMAGE_SYSTEM" "/flash/$IMAGE_SYSTEM"

      if test "$REBOOT" -eq "1"; then
        echo "System reboots now..." && \
        /bin/busybox reboot
      fi
    fi

    if [ -f "/flash/$IMAGE_SYSTEM" ]; then
      mount_part "/flash/$IMAGE_SYSTEM" "/sysroot" "ro,loop"
      [ "$ERR_ENV" -ne "0" ] && debug_shell
    else
      error "INIT_2" "Could not find system."
      debug_shell
    fi

    # move /flash and /storage to /sysroot
    /bin/busybox mount --move /flash /sysroot/flash

    if [ -n "$disk" ]; then
      /bin/busybox mount --move /storage /sysroot/storage
    fi
  }

  if [ -z "$NETBOOT" ]; then
    mount_disk
  else
    mount_nbd
  fi

  # unmount all other filesystems
=======
# move /flash to /sysroot
  /bin/busybox mount --move /flash /sysroot/flash

# unmount all other filesystems
>>>>>>> aca0e802
  /bin/busybox umount /dev
  /bin/busybox umount /proc
  /bin/busybox umount /sys

# switch to new sysroot and start real init
  exec /bin/busybox switch_root /sysroot /sbin/init

  error "INIT_3" "Error in initramfs. Could not switch to new root"
  debug_shell<|MERGE_RESOLUTION|>--- conflicted
+++ resolved
@@ -172,16 +172,8 @@
 
       [ ! -e /sysroot/sbin/init ] && /bin/busybox usleep 1000000
 
-<<<<<<< HEAD
       [ ${retry_nr} -gt 0 ]
     done
-=======
-  if [ -n "$disk" ]; then
-    mount_part "$disk" "/storage" "rw,noatime"
-    update "Kernel" "$IMAGE_KERNEL" "/flash/$IMAGE_KERNEL"
-    update "System" "$IMAGE_SYSTEM" "/flash/$IMAGE_SYSTEM"
-    umount /storage
->>>>>>> aca0e802
 
     if [ ! -e /sysroot/sbin/init ]; then
       error "INIT_2" "Could not mount NBD root from $NBD_ROOT_SERVER port $NBD_ROOT_PORT"
@@ -208,7 +200,6 @@
     mount_part "$boot" "/flash" "ro,noatime"
     show_splash
 
-<<<<<<< HEAD
     if [ -n "$disk" ]; then
       mount_part "$disk" "/storage" "rw,noatime"
 
@@ -218,6 +209,8 @@
 
       update "Kernel" "$IMAGE_KERNEL" "/flash/$IMAGE_KERNEL"
       update "System" "$IMAGE_SYSTEM" "/flash/$IMAGE_SYSTEM"
+
+      umount /storage
 
       if test "$REBOOT" -eq "1"; then
         echo "System reboots now..." && \
@@ -235,10 +228,6 @@
 
     # move /flash and /storage to /sysroot
     /bin/busybox mount --move /flash /sysroot/flash
-
-    if [ -n "$disk" ]; then
-      /bin/busybox mount --move /storage /sysroot/storage
-    fi
   }
 
   if [ -z "$NETBOOT" ]; then
@@ -247,13 +236,7 @@
     mount_nbd
   fi
 
-  # unmount all other filesystems
-=======
-# move /flash to /sysroot
-  /bin/busybox mount --move /flash /sysroot/flash
-
 # unmount all other filesystems
->>>>>>> aca0e802
   /bin/busybox umount /dev
   /bin/busybox umount /proc
   /bin/busybox umount /sys
