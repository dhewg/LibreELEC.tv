--- conflicted
+++ resolved
@@ -245,16 +245,10 @@
     mount_nbd
   fi
 
-<<<<<<< HEAD
-  # unmount all other filesystems
-  /bin/busybox umount /dev
-  /bin/busybox umount /proc
-  /bin/busybox umount /sys
-=======
 # move some special filesystems
   /bin/busybox mount --move /dev /sysroot/dev
   /bin/busybox mount --move /proc /sysroot/proc
->>>>>>> 5d1a9944
+  /bin/busybox mount --move /sys /sysroot/sys
 
 # switch to new sysroot and start real init
   exec /bin/busybox switch_root /sysroot /sbin/init
