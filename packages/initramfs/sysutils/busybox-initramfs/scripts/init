--- conflicted
+++ resolved
@@ -153,16 +153,10 @@
     retry_delay=20
     OVERLAY_DIR=`cat /sys/class/net/eth0/address | /bin/busybox tr -d :`
 
-<<<<<<< HEAD
     while [ ${retry_nr} -lt ${retry_delay} ] && [ ! -e /sysroot/sbin/init ]; do
       [ ${retry_nr} -gt 0 ] && \
       $IONICE /bin/busybox nbd-client $NBD_ROOT_SERVER $NBD_ROOT_PORT /dev/nbd0 && \
       mount_part "/dev/nbd0" "/sysroot" "ro" "squashfs"
-=======
-  if [ -f "/flash/MACH_KERNEL" ]; then
-    IMAGE_KERNEL="MACH_KERNEL"
-  fi
->>>>>>> 1dc2816e
 
       retry_nr=$(( ${retry_nr} + 1 ))
 
@@ -194,7 +188,7 @@
     if [ -n "$disk" ]; then
       mount_part "$disk" "/storage" "rw,noatime"
 
-      if [ -f "/flash/atv_single_boot" ]; then
+      if [ -f "/flash/MACH_KERNEL" ]; then
         IMAGE_KERNEL="MACH_KERNEL"
       fi
 
