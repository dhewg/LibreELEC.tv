--- conflicted
+++ resolved
@@ -175,25 +175,12 @@
       $IONICE /bin/busybox nbd-client $NBD_ROOT_SERVER $NBD_ROOT_PORT /dev/nbd0 && \
       mount_part "/dev/nbd0" "/sysroot" "ro" "squashfs"
 
-<<<<<<< HEAD
       retry_nr=$(( ${retry_nr} + 1 ))
 
       [ ! -e /sysroot/sbin/init ] && /bin/busybox usleep 1000000
 
       [ ${retry_nr} -gt 0 ]
     done
-=======
-  show_splash
-
-  if [ -f "/flash/MACH_KERNEL" ]; then
-    IMAGE_KERNEL="MACH_KERNEL"
-  fi
-
-  if [ -n "$disk" ]; then
-    mount_part "$disk" "/storage" "rw,noatime"
-    update "Kernel" "$IMAGE_KERNEL" "/flash/$IMAGE_KERNEL"
-    update "System" "$IMAGE_SYSTEM" "/flash/$IMAGE_SYSTEM"
->>>>>>> 9dc52a97
 
     if [ ! -e /sysroot/sbin/init ]; then
       error "INIT_2" "Could not mount NBD root from $NBD_ROOT_SERVER port $NBD_ROOT_PORT"
