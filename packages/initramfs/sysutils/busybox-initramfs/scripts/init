#!/bin/sh

################################################################################
#      This file is part of OpenELEC - http://www.openelec.tv
#      Copyright (C) 2009-2011 Stephan Raue (stephan@openelec.tv)
#      Copyright (C) 2010-2011 Roman Weber (roman@openelec.tv)
#
#  This Program is free software; you can redistribute it and/or modify
#  it under the terms of the GNU General Public License as published by
#  the Free Software Foundation; either version 2, or (at your option)
#  any later version.
#
#  This Program is distributed in the hope that it will be useful,
#  but WITHOUT ANY WARRANTY; without even the implied warranty of
#  MERCHANTABILITY or FITNESS FOR A PARTICULAR PURPOSE. See the
#  GNU General Public License for more details.
#
#  You should have received a copy of the GNU General Public License
#  along with OpenELEC.tv; see the file COPYING.  If not, write to
#  the Free Software Foundation, 675 Mass Ave, Cambridge, MA 02139, USA.
#  http://www.gnu.org/copyleft/gpl.html
################################################################################

UPDATE_DIR=/storage/.update

IMAGE_SYSTEM="SYSTEM"
IMAGE_KERNEL="KERNEL"
REBOOT="0"

# defaults for booting from an nbd root
NBD_ROOT_SERVER="192.168.1.1"
NBD_ROOT_PORT="2000"
NFS_OVERLAY="192.168.1.1:/var/lib/overlay"

# mount all needed special filesystems
  /bin/busybox mount -t devtmpfs none /dev
  /bin/busybox mount -t proc none /proc
  /bin/busybox mount -t sysfs none /sys

# hide kernel log messages on console
  echo '1 4 1 7' > /proc/sys/kernel/printk

# parse command line arguments
  for arg in $(cat /proc/cmdline); do
    case $arg in
      debugging)
        DEBUG=yes
        ;;
      nosplash)
        SPLASH=no
        ;;
      bootchart)
        BOOTCHART=yes
        ;;
      fastboot)
        FASTBOOT=yes
        ;;
      netboot)
        NETBOOT=yes
        ;;
      nbdroot=*)
        nbdroot="${arg#nbdroot=}"
        NBD_ROOT_SERVER=$( echo "${nbdroot}" | /bin/busybox sed 's/:.*//')
        NBD_ROOT_PORT=$( echo "${nbdroot}" | /bin/busybox sed 's/.*://')
        ;;
      nbdserver=*)
        NBD_ROOT_SERVER="${arg#nbdserver=}"
        ;;
      nbdport=*)
        NBD_ROOT_PORT="${arg#nbdport=}"
        ;;
      nfsoverlay=*)
        NFS_OVERLAY="${arg#nfsoverlay=}"
        ;;
    esac
  done

  if test "$FASTBOOT" = "yes"; then
    IONICE="/bin/busybox ionice -c 1 -n 0"
  fi

  progress() {
    if test "$DEBUG" = "yes"; then
      echo "### $1 ###"
    fi
  }

  show_splash() {
    if [ ! -e /dev/fb0 ]; then
      SPLASH=no
    fi

    if [ -f /flash/oemsplash.png ]; then
      SPLASHIMAGE="/flash/oemsplash.png"
    elif [ -f /splash/splash.png ]; then
      SPLASHIMAGE="/splash/splash.png"
    else
      SPLASH=no
    fi

    if [ "$SPLASH" = "no" ]; then
      break
    else
      if [ -f "/sbin/ply-image" ]; then
        /sbin/ply-image "$SPLASHIMAGE"
      fi
    fi
  }

  error() {
    echo "Error Code: $1 that means: $2"
  }

  debug_shell() {
    echo "### Starting debugging shell... type  exit  to quit ###"
    /bin/busybox sh </dev/tty1 >/dev/tty1 2>&1
  }

  mount_part() {
<<<<<<< HEAD
    progress "trying to mount $1 ..."

      progress "check filesystem $1 ..."
        $IONICE /sbin/fsck -y $1 > /dev/null 2>&1

      for i in 1 2 3 4 5 6 7 8 9 10; do
        ERR_ENV=1
        MOUNT_OPTIONS="-o $3 $1 $2"

        if [ -n "$4" ]; then
          MOUNT_OPTIONS="-t $4 $MOUNT_OPTIONS"
        fi

        progress "mount filesystem $1 ..."
          $IONICE /bin/busybox mount $MOUNT_OPTIONS > /dev/null 2>&1
          [ "$?" -eq "0" ] && ERR_ENV=0 && break

        /bin/busybox usleep 1000000
      done
      [ "$ERR_ENV" -ne "0" ] && error "INIT_4" "Could not mount $1" && debug_shell
=======
    progress "check filesystem $1 ..."
      /sbin/fsck -M -T -a $1 > /dev/null 2>&1

    for i in 1 2 3 4 5 6 7 8 9 10; do
      ERR_ENV=1
      progress "mount filesystem $1 ..."
      /bin/busybox mount -o $3 $1 $2 > /dev/null 2>&1
      [ "$?" -eq "0" ] && ERR_ENV=0 && break
      /bin/busybox usleep 1000000
    done
    [ "$ERR_ENV" -ne "0" ] && error "INIT_4" "Could not mount $1" && debug_shell
>>>>>>> 4f000f4a
  }

  update() {
    if [ -f "$UPDATE_DIR/$2" ]; then
      echo "updating $1..."
        $IONICE /bin/busybox mount -o remount,rw /flash
        $IONICE /bin/busybox mv $UPDATE_DIR/$2 $3
        $IONICE /bin/busybox mount -o remount,ro /flash
        $IONICE /bin/busybox sync
        [ "$2" = "$IMAGE_KERNEL" ] && REBOOT="1"
    fi
  }

  mount_nbd() {
    retry_nr=0
    retry_delay=20
    OVERLAY_DIR=`cat /sys/class/net/eth0/address | /bin/busybox tr -d :`

    while [ ${retry_nr} -lt ${retry_delay} ] && [ ! -e /sysroot/sbin/init ]; do
      [ ${retry_nr} -gt 0 ] && \
      $IONICE /bin/busybox nbd-client $NBD_ROOT_SERVER $NBD_ROOT_PORT /dev/nbd0 && \
      mount_part "/dev/nbd0" "/sysroot" "ro" "squashfs"

      retry_nr=$(( ${retry_nr} + 1 ))

      [ ! -e /sysroot/sbin/init ] && /bin/busybox usleep 1000000

      [ ${retry_nr} -gt 0 ]
    done

    if [ ! -e /sysroot/sbin/init ]; then
      error "INIT_2" "Could not mount NBD root from $NBD_ROOT_SERVER port $NBD_ROOT_PORT"
      debug_shell
    fi

    mount_part "$NFS_OVERLAY" "/sysroot/storage" "rw,nolock,retrans=10" "nfs"

    if [ ! -d /sysroot/storage/$OVERLAY_DIR ]; then
      mkdir /sysroot/storage/$OVERLAY_DIR
    fi

    /bin/busybox umount /sysroot/storage
    mount_part "$NFS_OVERLAY/$OVERLAY_DIR" "/sysroot/storage" "rw,nolock" "nfs"
  }

  mount_disk() {

    mount_part "$boot" "/flash" "ro,noatime"
    show_splash

    if [ -n "$disk" ]; then
      mount_part "$disk" "/storage" "rw,noatime"

      if [ -f "/flash/atv_single_boot" ]; then
        IMAGE_KERNEL="MACH_KERNEL"
      fi

      update "Kernel" "$IMAGE_KERNEL" "/flash/$IMAGE_KERNEL"
      update "System" "$IMAGE_SYSTEM" "/flash/$IMAGE_SYSTEM"

      if test "$REBOOT" -eq "1"; then
        echo "System reboots now..." && \
        /bin/busybox reboot
      fi
    fi

    if [ -f "/flash/$IMAGE_SYSTEM" ]; then
      mount_part "/flash/$IMAGE_SYSTEM" "/sysroot" "ro,loop"
      [ "$ERR_ENV" -ne "0" ] && debug_shell
    else
      error "INIT_2" "Could not find system."
      debug_shell
    fi

    # move /flash and /storage to /sysroot
    /bin/busybox mount --move /flash /sysroot/flash

    if [ -n "$disk" ]; then
      /bin/busybox mount --move /storage /sysroot/storage
    fi
  }

  if [ -z "$NETBOOT" ]; then
    mount_disk
  else
    mount_nbd
  fi

  # unmount all other filesystems
  /bin/busybox umount /dev
  /bin/busybox umount /proc
  /bin/busybox umount /sys

# switch to new sysroot and start real init
  exec /bin/busybox switch_root /sysroot /sbin/init

  error "INIT_3" "Error in initramfs. Could not switch to new root"
  debug_shell<|MERGE_RESOLUTION|>--- conflicted
+++ resolved
@@ -117,11 +117,8 @@
   }
 
   mount_part() {
-<<<<<<< HEAD
-    progress "trying to mount $1 ..."
-
-      progress "check filesystem $1 ..."
-        $IONICE /sbin/fsck -y $1 > /dev/null 2>&1
+    progress "check filesystem $1 ..."
+      /sbin/fsck -M -T -a $1 > /dev/null 2>&1
 
       for i in 1 2 3 4 5 6 7 8 9 10; do
         ERR_ENV=1
@@ -138,19 +135,6 @@
         /bin/busybox usleep 1000000
       done
       [ "$ERR_ENV" -ne "0" ] && error "INIT_4" "Could not mount $1" && debug_shell
-=======
-    progress "check filesystem $1 ..."
-      /sbin/fsck -M -T -a $1 > /dev/null 2>&1
-
-    for i in 1 2 3 4 5 6 7 8 9 10; do
-      ERR_ENV=1
-      progress "mount filesystem $1 ..."
-      /bin/busybox mount -o $3 $1 $2 > /dev/null 2>&1
-      [ "$?" -eq "0" ] && ERR_ENV=0 && break
-      /bin/busybox usleep 1000000
-    done
-    [ "$ERR_ENV" -ne "0" ] && error "INIT_4" "Could not mount $1" && debug_shell
->>>>>>> 4f000f4a
   }
 
   update() {
