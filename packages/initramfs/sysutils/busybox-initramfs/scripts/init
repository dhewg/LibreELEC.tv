#!/bin/sh

################################################################################
#      This file is part of OpenELEC - http://www.openelec.tv
#      Copyright (C) 2009-2011 Stephan Raue (stephan@openelec.tv)
#      Copyright (C) 2010-2011 Roman Weber (roman@openelec.tv)
#
#  This Program is free software; you can redistribute it and/or modify
#  it under the terms of the GNU General Public License as published by
#  the Free Software Foundation; either version 2, or (at your option)
#  any later version.
#
#  This Program is distributed in the hope that it will be useful,
#  but WITHOUT ANY WARRANTY; without even the implied warranty of
#  MERCHANTABILITY or FITNESS FOR A PARTICULAR PURPOSE. See the
#  GNU General Public License for more details.
#
#  You should have received a copy of the GNU General Public License
#  along with OpenELEC.tv; see the file COPYING.  If not, write to
#  the Free Software Foundation, 675 Mass Ave, Cambridge, MA 02139, USA.
#  http://www.gnu.org/copyleft/gpl.html
################################################################################

UPDATE_DIR=/storage/.update

IMAGE_SYSTEM="SYSTEM"
IMAGE_KERNEL="KERNEL"
REBOOT="0"

# defaults for booting from an nbd root
NBD_ROOT_SERVER="192.168.1.1"
NBD_ROOT_PORT="2000"
NFS_OVERLAY="192.168.1.1:/var/lib/overlay"

# mount all needed special filesystems
  /bin/busybox mount -t devtmpfs none /dev
  /bin/busybox mount -t proc none /proc
  /bin/busybox mount -t sysfs none /sys

# hide kernel log messages on console
  echo '1 4 1 7' > /proc/sys/kernel/printk

# parse command line arguments
  for arg in $(cat /proc/cmdline); do
    case $arg in
      debugging)
        DEBUG=yes
        ;;
      nosplash)
        SPLASH=no
        ;;
      bootchart)
        BOOTCHART=yes
        ;;
      fastboot)
        FASTBOOT=yes
        ;;
      netboot)
        NETBOOT=yes
        ;;
      nbdroot=*)
        nbdroot="${arg#nbdroot=}"
        NBD_ROOT_SERVER=$( echo "${nbdroot}" | /bin/busybox sed 's/:.*//')
        NBD_ROOT_PORT=$( echo "${nbdroot}" | /bin/busybox sed 's/.*://')
        ;;
      nbdserver=*)
        NBD_ROOT_SERVER="${arg#nbdserver=}"
        ;;
      nbdport=*)
        NBD_ROOT_PORT="${arg#nbdport=}"
        ;;
      nfsoverlay=*)
        NFS_OVERLAY="${arg#nfsoverlay=}"
        ;;
    esac
  done

  if test "$FASTBOOT" = "yes"; then
    IONICE="/bin/busybox ionice -c 1 -n 0"
  fi

  progress() {
    if test "$DEBUG" = "yes"; then
      echo "### $1 ###"
    fi
  }

  show_splash() {
    if [ ! -e /dev/fb0 ]; then
      SPLASH=no
    fi

    if [ -f /flash/oemsplash.png ]; then
      SPLASHIMAGE="/flash/oemsplash.png"
    elif [ -f /splash/splash.png ]; then
      SPLASHIMAGE="/splash/splash.png"
    else
      SPLASH=no
    fi

    if [ "$SPLASH" = "no" ]; then
      break
    else
      if [ -f "/sbin/ply-image" ]; then
        /sbin/ply-image "$SPLASHIMAGE"
      fi
    fi
  }

  error() {
    echo "Error Code: $1 that means: $2"
  }

  debug_shell() {
    echo "### Starting debugging shell... type  exit  to quit ###"
    /bin/busybox sh </dev/tty1 >/dev/tty1 2>&1
  }

  mount_part() {
#    progress "check filesystem $1 ..."
#      /sbin/fsck -M -T -a $1 > /dev/null 2>&1

      for i in 1 2 3 4 5 6 7 8 9 10; do
        ERR_ENV=1
        MOUNT_OPTIONS="-o $3 $1 $2"

        if [ -n "$4" ]; then
          MOUNT_OPTIONS="-t $4 $MOUNT_OPTIONS"
        fi

        progress "mount filesystem $1 ..."
          $IONICE /bin/busybox mount $MOUNT_OPTIONS > /dev/null 2>&1
          [ "$?" -eq "0" ] && ERR_ENV=0 && break

        /bin/busybox usleep 1000000
      done
      [ "$ERR_ENV" -ne "0" ] && error "INIT_4" "Could not mount $1" && debug_shell
  }

  update() {
    if [ -f "$UPDATE_DIR/$2" ]; then
      echo "updating $1..."
        $IONICE /bin/busybox mount -o remount,rw /flash
        $IONICE /bin/busybox mv $UPDATE_DIR/$2 $3
        $IONICE /bin/busybox mount -o remount,ro /flash
        $IONICE /bin/busybox sync
        [ "$2" = "$IMAGE_KERNEL" ] && REBOOT="1"
    fi
  }

<<<<<<< HEAD
  mount_nbd() {
    retry_nr=0
    retry_delay=20
    OVERLAY_DIR=`cat /sys/class/net/eth0/address | /bin/busybox tr -d :`
=======
  hfsdiskprep() {
    for DEV in `/bin/busybox ls /dev/sd*`; do
      FS_TYPE=$(/sbin/blkid -o value -s TYPE $DEV)
      if [ "$FS_TYPE" = "hfs" -o "$FS_TYPE" = "hfsplus" ]; then
        progress "check filesystem $DEV ..."
        /sbin/fsck_hfs -r -y $DEV > /dev/null 2>&1
      fi
    done
  }

# deal with hfs partitions
  if [ -x /sbin/fsck_hfs ]; then
    hfsdiskprep
  fi

  mount_part "$boot" "/flash" "ro,noatime"
>>>>>>> 67b582fd

    while [ ${retry_nr} -lt ${retry_delay} ] && [ ! -e /sysroot/sbin/init ]; do
      [ ${retry_nr} -gt 0 ] && \
      $IONICE /bin/busybox nbd-client $NBD_ROOT_SERVER $NBD_ROOT_PORT /dev/nbd0 && \
      mount_part "/dev/nbd0" "/sysroot" "ro" "squashfs"

      retry_nr=$(( ${retry_nr} + 1 ))

      [ ! -e /sysroot/sbin/init ] && /bin/busybox usleep 1000000

      [ ${retry_nr} -gt 0 ]
    done

    if [ ! -e /sysroot/sbin/init ]; then
      error "INIT_2" "Could not mount NBD root from $NBD_ROOT_SERVER port $NBD_ROOT_PORT"
      debug_shell
    fi

    mount_part "$NFS_OVERLAY" "/sysroot/storage" "rw,nolock,retrans=10" "nfs"

    if [ ! -d /sysroot/storage/$OVERLAY_DIR ]; then
      mkdir /sysroot/storage/$OVERLAY_DIR
    fi

    /bin/busybox umount /sysroot/storage
    mount_part "$NFS_OVERLAY/$OVERLAY_DIR" "/sysroot/storage" "rw,nolock" "nfs"
  }

  mount_disk() {

    mount_part "$boot" "/flash" "ro,noatime"
    show_splash

    if [ -n "$disk" ]; then
      mount_part "$disk" "/storage" "rw,noatime"

      if [ -f "/flash/MACH_KERNEL" ]; then
        IMAGE_KERNEL="MACH_KERNEL"
      fi

      update "Kernel" "$IMAGE_KERNEL" "/flash/$IMAGE_KERNEL"
      update "System" "$IMAGE_SYSTEM" "/flash/$IMAGE_SYSTEM"

      if test "$REBOOT" -eq "1"; then
        echo "System reboots now..." && \
        /bin/busybox reboot
      fi
    fi

    if [ -f "/flash/$IMAGE_SYSTEM" ]; then
      mount_part "/flash/$IMAGE_SYSTEM" "/sysroot" "ro,loop"
      [ "$ERR_ENV" -ne "0" ] && debug_shell
    else
      error "INIT_2" "Could not find system."
      debug_shell
    fi

    # move /flash and /storage to /sysroot
    /bin/busybox mount --move /flash /sysroot/flash

    if [ -n "$disk" ]; then
      /bin/busybox mount --move /storage /sysroot/storage
    fi
  }

  if [ -z "$NETBOOT" ]; then
    mount_disk
  else
    mount_nbd
  fi

  # unmount all other filesystems
  /bin/busybox umount /dev
  /bin/busybox umount /proc
  /bin/busybox umount /sys

# switch to new sysroot and start real init
  exec /bin/busybox switch_root /sysroot /sbin/init

  error "INIT_3" "Error in initramfs. Could not switch to new root"
  debug_shell<|MERGE_RESOLUTION|>--- conflicted
+++ resolved
@@ -148,12 +148,6 @@
     fi
   }
 
-<<<<<<< HEAD
-  mount_nbd() {
-    retry_nr=0
-    retry_delay=20
-    OVERLAY_DIR=`cat /sys/class/net/eth0/address | /bin/busybox tr -d :`
-=======
   hfsdiskprep() {
     for DEV in `/bin/busybox ls /dev/sd*`; do
       FS_TYPE=$(/sbin/blkid -o value -s TYPE $DEV)
@@ -164,13 +158,10 @@
     done
   }
 
-# deal with hfs partitions
-  if [ -x /sbin/fsck_hfs ]; then
-    hfsdiskprep
-  fi
-
-  mount_part "$boot" "/flash" "ro,noatime"
->>>>>>> 67b582fd
+  mount_nbd() {
+    retry_nr=0
+    retry_delay=20
+    OVERLAY_DIR=`cat /sys/class/net/eth0/address | /bin/busybox tr -d :`
 
     while [ ${retry_nr} -lt ${retry_delay} ] && [ ! -e /sysroot/sbin/init ]; do
       [ ${retry_nr} -gt 0 ] && \
@@ -200,6 +191,11 @@
   }
 
   mount_disk() {
+
+  # deal with hfs partitions
+    if [ -x /sbin/fsck_hfs ]; then
+      hfsdiskprep
+    fi
 
     mount_part "$boot" "/flash" "ro,noatime"
     show_splash
