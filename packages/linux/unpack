#!/bin/sh

################################################################################
#      This file is part of OpenELEC - http://www.openelec.tv
#      Copyright (C) 2009-2012 Stephan Raue (stephan@openelec.tv)
#
#  This Program is free software; you can redistribute it and/or modify
#  it under the terms of the GNU General Public License as published by
#  the Free Software Foundation; either version 2, or (at your option)
#  any later version.
#
#  This Program is distributed in the hope that it will be useful,
#  but WITHOUT ANY WARRANTY; without even the implied warranty of
#  MERCHANTABILITY or FITNESS FOR A PARTICULAR PURPOSE. See the
#  GNU General Public License for more details.
#
#  You should have received a copy of the GNU General Public License
#  along with OpenELEC.tv; see the file COPYING.  If not, write to
#  the Free Software Foundation, 51 Franklin Street, Suite 500, Boston, MA 02110, USA.
#  http://www.gnu.org/copyleft/gpl.html
################################################################################

. config/options $1

LINUX=`ls -d $PKG_BUILD`

if [ -f $PROJECT_DIR/$PROJECT/$1/$1.$TARGET_ARCH.conf ]; then
  KERNEL_CFG_FILE=$PROJECT_DIR/$PROJECT/$1/$1.$TARGET_ARCH.conf
else
  KERNEL_CFG_FILE=$PKG_DIR/config/$1.$TARGET_ARCH.conf
fi

sed -i -e "s|^HOSTCC[[:space:]]*=.*$|HOSTCC = $HOST_CC|" \
       -e "s|^HOSTCXX[[:space:]]*=.*$|HOSTCXX = $HOST_CXX|" \
       -e "s|^ARCH[[:space:]]*?=.*$|ARCH = $TARGET_ARCH|" \
       -e "s|^CROSS_COMPILE[[:space:]]*?=.*$|CROSS_COMPILE = $TARGET_PREFIX|" \
       $LINUX/Makefile

cp $KERNEL_CFG_FILE $LINUX/.config
#sed -i -e "s|^CONFIG_INITRAMFS_SOURCE=.*$|CONFIG_INITRAMFS_SOURCE=\"$ROOT/$PKG_DIR/config/initramfs\"|" \
sed -i -e "s|^CONFIG_INITRAMFS_SOURCE=.*$|CONFIG_INITRAMFS_SOURCE=\"$ROOT/$BUILD/image/initramfs.cpio\"|" \
  $LINUX/.config

<<<<<<< HEAD
# wipe out DVB and TV stuff if not building PVR version
  if [ ! "$PVR" = yes ]; then
    sed -i -e "s|^CONFIG_DVB_CORE=.*$|# CONFIG_DVB_CORE is not set|" $LINUX/.config
    sed -i -e "s|^CONFIG_VIDEO_DEV=.*$|# CONFIG_VIDEO_DEV is not set|" $LINUX/.config
  fi

# disable PPP support if not enabled
  if [ ! "$PPTP_SUPPORT" = yes ]; then
    sed -i -e "s|^CONFIG_PPP=.*$|# CONFIG_PPP is not set|" $LINUX/.config
  fi

=======
>>>>>>> abf39df3
# disable swap support if not enabled
  if [ ! "$SWAP_SUPPORT" = yes ]; then
    sed -i -e "s|^CONFIG_SWAP=.*$|# CONFIG_SWAP is not set|" $LINUX/.config
  fi

# dont install some debug stuff on release builds
  if [ ! "$DEVTOOLS" = yes ]; then
    sed -i -e "s|^CONFIG_DEBUG_FS=.*$|# CONFIG_DEBUG_FS is not set|" $LINUX/.config
  fi

# copy some extra firmware to linux tree
  cp -R $PKG_DIR/firmware/* $LINUX/firmware

make -C $LINUX oldconfig<|MERGE_RESOLUTION|>--- conflicted
+++ resolved
@@ -41,20 +41,11 @@
 sed -i -e "s|^CONFIG_INITRAMFS_SOURCE=.*$|CONFIG_INITRAMFS_SOURCE=\"$ROOT/$BUILD/image/initramfs.cpio\"|" \
   $LINUX/.config
 
-<<<<<<< HEAD
-# wipe out DVB and TV stuff if not building PVR version
-  if [ ! "$PVR" = yes ]; then
-    sed -i -e "s|^CONFIG_DVB_CORE=.*$|# CONFIG_DVB_CORE is not set|" $LINUX/.config
-    sed -i -e "s|^CONFIG_VIDEO_DEV=.*$|# CONFIG_VIDEO_DEV is not set|" $LINUX/.config
-  fi
-
 # disable PPP support if not enabled
   if [ ! "$PPTP_SUPPORT" = yes ]; then
     sed -i -e "s|^CONFIG_PPP=.*$|# CONFIG_PPP is not set|" $LINUX/.config
   fi
 
-=======
->>>>>>> abf39df3
 # disable swap support if not enabled
   if [ ! "$SWAP_SUPPORT" = yes ]; then
     sed -i -e "s|^CONFIG_SWAP=.*$|# CONFIG_SWAP is not set|" $LINUX/.config
