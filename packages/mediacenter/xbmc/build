#!/bin/sh

################################################################################
#      This file is part of OpenELEC - http://www.openelec.tv
#      Copyright (C) 2009-2011 Stephan Raue (stephan@openelec.tv)
#
#  This Program is free software; you can redistribute it and/or modify
#  it under the terms of the GNU General Public License as published by
#  the Free Software Foundation; either version 2, or (at your option)
#  any later version.
#
#  This Program is distributed in the hope that it will be useful,
#  but WITHOUT ANY WARRANTY; without even the implied warranty of
#  MERCHANTABILITY or FITNESS FOR A PARTICULAR PURPOSE. See the
#  GNU General Public License for more details.
#
#  You should have received a copy of the GNU General Public License
#  along with OpenELEC.tv; see the file COPYING.  If not, write to
#  the Free Software Foundation, 675 Mass Ave, Cambridge, MA 02139, USA.
#  http://www.gnu.org/copyleft/gpl.html
################################################################################

. config/options $1

if [ "$XBMC_SCR_RSXS" = yes ]; then
  XBMC_RSXS="--enable-rsxs"
else
  XBMC_RSXS="--disable-rsxs"
fi

if [ "$XBMC_VIS_PROJECTM" = yes ]; then
  XBMC_PROJECTM="--enable-projectm"
else
  XBMC_PROJECTM="--disable-projectm"
fi

if [ "$PULSEAUDIO_SUPPORT" = yes ]; then
  XBMC_PULSEAUDIO="--enable-pulse"
else
  XBMC_PULSEAUDIO="--disable-pulse"
fi

if [ "$NONFREE_SUPPORT" = yes ]; then
  XBMC_NONFREE="--enable-non-free"
else
  XBMC_NONFREE="--disable-non-free"
fi

if [ "$DVDCSS_SUPPORT" = yes ]; then
  XBMC_DVDCSS="--enable-dvdcss"
else
  XBMC_DVDCSS="--disable-dvdcss"
fi

if [ "$AVAHI_DAEMON" = yes ]; then
  XBMC_AVAHI="--enable-avahi"
else
  XBMC_AVAHI="--disable-avahi"
fi

if [ "$NFS_SUPPORT" = yes ]; then
  XBMC_NFS="--enable-nfs"
else
  XBMC_NFS="--disable-nfs"
fi

<<<<<<< HEAD
=======
if [ "$AFP_SUPPORT" = yes ]; then
  XBMC_AFP="--enable-afpclient"
else
  XBMC_AFP="--disable-afpclient"
fi

>>>>>>> e85a4e82
if [ "$WEBSERVER" = yes ]; then
  XBMC_WEBSERVER="--enable-webserver"
else
  XBMC_WEBSERVER="--disable-webserver"
fi

if [ "$VDPAU" = yes ]; then
  XBMC_VDPAU="--enable-vdpau"
else
  XBMC_VDPAU="--disable-vdpau"
fi

if [ "$VAAPI" = yes ]; then
  XBMC_VAAPI="--enable-vaapi"
else
  XBMC_VAAPI="--disable-vaapi"
fi

if [ "$CRYSTALHD" = yes ]; then
  XBMC_CRYSTALHD="--enable-crystalhd"
else
  XBMC_CRYSTALHD="--disable-crystalhd"
fi

# xbmc (ffmpeg) fails to build with LTO optimization
  strip_lto
  strip_gold
  strip_linker_plugin

# dont use some optimizations because of problems
# this fixes problems with faac implementation of ffmpeg
  LDFLAGS=`echo $LDFLAGS | sed -e "s|-Wl,--as-needed||"`

  export PYTHON_VERSION="2.6"
  export PYTHON_CPPFLAGS="-I$SYSROOT_PREFIX/usr/include/python$PYTHON_VERSION"
  export PYTHON_LDFLAGS="-L$SYSROOT_PREFIX/usr/lib/python$PYTHON_VERSION -lpython$PYTHON_VERSION"
  export PYTHON_SITE_PKG="$SYSROOT_PREFIX/usr/lib/python$PYTHON_VERSION/site-packages"
  export ac_python_version="$PYTHON_VERSION"

# this fixes the "stretching picture bug"
  CFLAGS=`echo $CFLAGS | sed -e "s|-ftree-loop-distribution||"`
  CFLAGS=`echo $CFLAGS | sed -e "s|-floop-interchange||"`
  CFLAGS=`echo $CFLAGS | sed -e "s|-floop-strip-mine||"`
  CFLAGS=`echo $CFLAGS | sed -e "s|-floop-block||"`
  CFLAGS=`echo $CFLAGS | sed -e "s|-fgraphite-identity||"`

  CXXFLAGS=`echo $CXXFLAGS | sed -e "s|-ftree-loop-distribution||"`
  CXXFLAGS=`echo $CXXFLAGS | sed -e "s|-floop-interchange||"`
  CXXFLAGS=`echo $CXXFLAGS | sed -e "s|-floop-strip-mine||"`
  CXXFLAGS=`echo $CXXFLAGS | sed -e "s|-floop-block||"`
  CXXFLAGS=`echo $CXXFLAGS | sed -e "s|-fgraphite-identity||"`

# setup skin dir from default skin
  SKIN_DIR="skin.`tolower $SKIN_DEFAULT`"

cd $PKG_BUILD

# adding fake Makefile for stripped skin
  mkdir -p addons/skin.confluence/media
  touch addons/skin.confluence/media/Makefile.in

# autoreconf
  do_autoreconf
  do_autoreconf lib/libid3tag/libid3tag
  do_autoreconf xbmc/screensavers/rsxs-0.9
  do_autoreconf lib/libapetag
  do_autoreconf lib/cpluff
  # order matters with libdvd and friends
  [ -d lib/libdvd/libdvdcss ] && do_autoreconf lib/libdvd/libdvdcss
  do_autoreconf lib/libdvd/libdvdread
  do_autoreconf lib/libdvd/libdvdnav

# Clean the generated files
  find . -depth -type d -name "autom4te.cache" -exec rm -rf {} \;

./configure --host=$TARGET_NAME \
            --build=$HOST_NAME \
            --with-arch=$TARGET_ARCH \
            --with-cpu=$TARGET_CPU \
            --prefix=/usr \
            --exec-prefix=/usr \
            --sysconfdir=/etc \
            --datadir=/usr/share \
            GIT_REV=`cat git.version` \
            --disable-debug \
            --disable-optimizations \
            --enable-gl \
            --disable-gles \
            $XBMC_VDPAU \
            $XBMC_VAAPI \
            $XBMC_CRYSTALHD \
            --disable-vdadecoder \
            --disable-vtbdecoder \
            --disable-openmax \
            --disable-tegra \
            --disable-profiling \
            --enable-joystick \
            --enable-xrandr \
            --disable-goom \
            $XBMC_RSXS \
            $XBMC_PROJECTM \
            --enable-x11 \
            --disable-ccache \
            $XBMC_PULSEAUDIO \
            --enable-rtmp \
            $XBMC_NFS \
<<<<<<< HEAD
=======
            $XBMC_AFP \
>>>>>>> e85a4e82
            --enable-ffmpeg-libvorbis \
            --enable-lame \
            $XBMC_DVDCSS \
            --disable-mid \
            --disable-hal \
            $XBMC_AVAHI \
            $XBMC_NONFREE \
            --disable-asap-codec \
            $XBMC_WEBSERVER \
            --enable-optical-drive \
            --enable-libbluray \
            --enable-texturepacker \
            --disable-external-libraries \
            --disable-external-ffmpeg \

# setup default skin inside the sources
  sed -i -e "s|skin.confluence|$SKIN_DIR|g" xbmc/settings/Settings.h

make externals
make xbmc.bin
make xbmc-xrandr

if [ "$WIIMOTE_SUPPORT" = yes ]; then
  (cd tools/EventClients/Clients/WiiRemote;
    $CXX $CFLAGS -lwiiuse WiiUse_WiiRemote.cpp -o WiiUse_WiiRemote;
  )
fi<|MERGE_RESOLUTION|>--- conflicted
+++ resolved
@@ -64,15 +64,12 @@
   XBMC_NFS="--disable-nfs"
 fi
 
-<<<<<<< HEAD
-=======
 if [ "$AFP_SUPPORT" = yes ]; then
   XBMC_AFP="--enable-afpclient"
 else
   XBMC_AFP="--disable-afpclient"
 fi
 
->>>>>>> e85a4e82
 if [ "$WEBSERVER" = yes ]; then
   XBMC_WEBSERVER="--enable-webserver"
 else
@@ -179,10 +176,7 @@
             $XBMC_PULSEAUDIO \
             --enable-rtmp \
             $XBMC_NFS \
-<<<<<<< HEAD
-=======
             $XBMC_AFP \
->>>>>>> e85a4e82
             --enable-ffmpeg-libvorbis \
             --enable-lame \
             $XBMC_DVDCSS \
