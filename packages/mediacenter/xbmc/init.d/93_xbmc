################################################################################
#      This file is part of OpenELEC - http://www.openelec.tv
#      Copyright (C) 2009-2012 Stephan Raue (stephan@openelec.tv)
#
#  This Program is free software; you can redistribute it and/or modify
#  it under the terms of the GNU General Public License as published by
#  the Free Software Foundation; either version 2, or (at your option)
#  any later version.
#
#  This Program is distributed in the hope that it will be useful,
#  but WITHOUT ANY WARRANTY; without even the implied warranty of
#  MERCHANTABILITY or FITNESS FOR A PARTICULAR PURPOSE. See the
#  GNU General Public License for more details.
#
#  You should have received a copy of the GNU General Public License
#  along with OpenELEC.tv; see the file COPYING.  If not, write to
#  the Free Software Foundation, 51 Franklin Street, Suite 500, Boston, MA 02110, USA.
#  http://www.gnu.org/copyleft/gpl.html
################################################################################

# starting XBMC
#
# runlevels: openelec

LIRCDEV="/var/run/lirc/lircd"
[ -e /var/run/lirc/lircd.irtrans ] && LIRCDEV="/var/run/lirc/lircd.irtrans"
XBMC_ARGS="--standalone -fs --lircdev $LIRCDEV"

progress "starting XBMC"

# hack for Boxee Remote
if grep -q "Vendor=0471 Product=20d9" /proc/bus/input/devices; then
  export SDL_MOUSE_RELATIVE=0
fi

# hack: make addon-bins executable
  chmod +x /storage/.xbmc/addons/*/bin/* > /dev/null 2>&1

# starting autostart script (will be removed later again, dont use it!!!)
  AUTOSTART="/storage/.config/autostart.sh"
  if [ -f $AUTOSTART ]; then
    echo "!!! AUTOSTART script detected !!!" >> /var/log/messages
    cat "$AUTOSTART" >> /var/log/messages
    echo "!!! -End of autostart script- !!!" >> /var/log/messages

    sh $AUTOSTART
  fi

# starting autoupdate
  [ -f /usr/bin/autoupdate ] && /usr/bin/autoupdate &

# waiting for Xorg to start
  wait_for_xorg

<<<<<<< HEAD
=======
# wait for network
  wait_for_inet_addr

# set cpu's to 'conservative'
  ( usleep 15000000
    progress "set cpu's to 'ondemand'"
    cpupower frequency-set -g ondemand > /dev/null 2>&1
  )&

>>>>>>> 3d54e092
# prevent restrating XBMC at reboot or shutdown
  LOCKDIR="/var/lock/"
  LOCKFILE="xbmc.disabled"
  [ -f "$LOCKDIR/$LOCKFILE" ] && rm -f "$LOCKDIR/$LOCKFILE" &

# starting XBMC
  usleep $XBMC_STARTDELAY
  while true; do

    while [ -f "$LOCKDIR/$LOCKFILE" ]; do
      usleep 250000
    done

    DISPLAY=:0.0 /usr/lib/xbmc/xbmc.bin $XBMC_ARGS > /dev/null 2>&1
    RET=$?

    case "$RET" in
      0)
        if [ ! $(pidof console-kit-daemon) ]; then
          touch "$LOCKDIR/$LOCKFILE"
          _safe_shutdown
          poweroff -f
        fi
        ;;
      64)
        if [ ! $(pidof console-kit-daemon) ]; then
          touch "$LOCKDIR/$LOCKFILE"
          _safe_shutdown
          poweroff -f
        fi
        ;;
      66)
        if [ ! $(pidof console-kit-daemon) ]; then
          touch "$LOCKDIR/$LOCKFILE"
          _safe_shutdown
          reboot
        fi
        ;;
      255)
        echo "Abnormal Exit. Exited with code $RET"
        echo "is Xorg running? check /var/log/Xorg.log"
        ;;
      *)
        echo "Abnormal Exit. Exited with code $RET"
        ;;
    esac

    usleep 250000
  done<|MERGE_RESOLUTION|>--- conflicted
+++ resolved
@@ -52,8 +52,6 @@
 # waiting for Xorg to start
   wait_for_xorg
 
-<<<<<<< HEAD
-=======
 # wait for network
   wait_for_inet_addr
 
@@ -63,7 +61,6 @@
     cpupower frequency-set -g ondemand > /dev/null 2>&1
   )&
 
->>>>>>> 3d54e092
 # prevent restrating XBMC at reboot or shutdown
   LOCKDIR="/var/lock/"
   LOCKFILE="xbmc.disabled"
