--- conflicted
+++ resolved
@@ -19,25 +19,15 @@
 ################################################################################
 
 PKG_NAME="xbmc"
-<<<<<<< HEAD
 PKG_VERSION="99c0b41"
-=======
-PKG_VERSION="4c32cde"
->>>>>>> 88ec0158
 PKG_REV="1"
 PKG_ARCH="any"
 PKG_LICENSE="GPL"
 PKG_SITE="http://www.xbmc.org"
-<<<<<<< HEAD
 #PKG_URL="$DISTRO_SRC/$PKG_NAME-$PKG_VERSION.tar.xz"
 PKG_URL="http://gujs.openelec.tv/sources/$PKG_NAME-$PKG_VERSION.tar.xz"
-PKG_DEPENDS="boost Python zlib bzip2 lzo pcre alsa-lib libass enca curl libssh rtmpdump Mesa glew fontconfig fribidi $LIBJPEG libpng tiff freetype jasper libmad libsamplerate libogg libvorbis libcdio libmodplug faad2 flac lame libmpeg2 SDL SDL_mixer SDL_image yajl sqlite mysql alsa bc xbmc-addon-settings"
-PKG_BUILD_DEPENDS="toolchain boost Python zlib bzip2 lzo pcre alsa-lib libass enca curl libssh rtmpdump Mesa glew fontconfig fribidi $LIBJPEG libpng tiff freetype jasper libmad libsamplerate libogg libvorbis libcdio libmodplug faad2 flac lame libmpeg2 SDL SDL_mixer SDL_image yajl sqlite mysql"
-=======
-PKG_URL="$DISTRO_SRC/$PKG_NAME-$PKG_VERSION.tar.xz"
 PKG_DEPENDS="boost Python zlib bzip2 lzo pcre alsa-lib libass enca curl libssh rtmpdump $MESA glew fontconfig fribidi $LIBJPEG libpng tiff freetype jasper libmad libsamplerate libogg libvorbis libcdio libmodplug faad2 flac lame libmpeg2 SDL SDL_mixer SDL_image yajl sqlite mysql alsa bc xbmc-addon-settings"
 PKG_BUILD_DEPENDS="toolchain boost Python zlib bzip2 lzo pcre alsa-lib libass enca curl libssh rtmpdump $MESA glew fontconfig fribidi $LIBJPEG libpng tiff freetype jasper libmad libsamplerate libogg libvorbis libcdio libmodplug faad2 flac lame libmpeg2 SDL SDL_mixer SDL_image yajl sqlite mysql"
->>>>>>> 88ec0158
 PKG_PRIORITY="optional"
 PKG_SECTION="mediacenter"
 PKG_SHORTDESC="xbmc: XBMC Mediacenter"
