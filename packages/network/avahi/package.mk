--- conflicted
+++ resolved
@@ -98,10 +98,6 @@
   if [ ! $SFTP_SERVER = "yes" ]; then
     rm -rf $INSTALL/etc/avahi/services/sftp-ssh.service
   fi
-<<<<<<< HEAD
-
-  rm -rf $INSTALL/usr/sbin/avahi-dnsconfd
-=======
   rm -rf $INSTALL/lib/systemd
   rm -f $INSTALL/usr/share/dbus-1/system-services/org.freedesktop.Avahi.service
   rm -f $INSTALL/usr/sbin/avahi-autoipd
@@ -109,7 +105,6 @@
   rm -f $INSTALL/usr/bin/avahi-bookmarks
   rm -f $INSTALL/usr/bin/avahi-publish*
   rm -f $INSTALL/usr/bin/avahi-resolve*
->>>>>>> 12adb7c3
 }
 
 post_install() {
