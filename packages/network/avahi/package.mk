--- conflicted
+++ resolved
@@ -106,13 +106,7 @@
 post_install() {
   add_user avahi x 495 495 "avahi-daemon" "/var/run/avahi-daemon" "/bin/sh"
   add_group avahi 495
-<<<<<<< HEAD
-
-  add_user avahiautoipd x 496 496 "avahi-autoipd" "/var/lib/avahi-autoipd" "/bin/sh"
-  add_group avahiautoipd 496
 
   enable_service avahi-daemon.service
   enable_service avahi-monitor.path
-=======
->>>>>>> c598fabb
-}+}
