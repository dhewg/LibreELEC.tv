#!/bin/sh

################################################################################
#      This file is part of OpenELEC - http://www.openelec.tv
#      Copyright (C) 2009-2012 Stephan Raue (stephan@openelec.tv)
#
#  This Program is free software; you can redistribute it and/or modify
#  it under the terms of the GNU General Public License as published by
#  the Free Software Foundation; either version 2, or (at your option)
#  any later version.
#
#  This Program is distributed in the hope that it will be useful,
#  but WITHOUT ANY WARRANTY; without even the implied warranty of
#  MERCHANTABILITY or FITNESS FOR A PARTICULAR PURPOSE. See the
#  GNU General Public License for more details.
#
#  You should have received a copy of the GNU General Public License
#  along with OpenELEC.tv; see the file COPYING.  If not, write to
#  the Free Software Foundation, 51 Franklin Street, Suite 500, Boston, MA 02110, USA.
#  http://www.gnu.org/copyleft/gpl.html
################################################################################

. config/options $1

PYTHON_LIBDIR="`ls -d $SYSROOT_PREFIX/usr/lib/python*`"
PYTHON_HOST_LIBDIR="`ls -d $ROOT/$TOOLCHAIN/lib/python*`"

cd $PKG_BUILD
./configure --host=$TARGET_NAME \
            --build=$HOST_NAME \
            --prefix=/usr \
            --sysconfdir=/etc \
            --disable-static \
            --enable-shared \
            --enable-thread \
            --disable-introspection \

make
<<<<<<< HEAD
$MAKEINSTALL
=======

$MAKEINSTALL

python -Wi -t -B $PYTHON_HOST_LIBDIR/compileall.py ./pygtk.py -f
python -Wi -t -B $PYTHON_HOST_LIBDIR/compileall.py ./dsextras.py -f
python -Wi -t -B $PYTHON_HOST_LIBDIR/compileall.py ./gobject -f
python -Wi -t -B $PYTHON_HOST_LIBDIR/compileall.py ./glib -f
python -Wi -t -B $PYTHON_HOST_LIBDIR/compileall.py ./gio -f
>>>>>>> f8f5eaf1
<|MERGE_RESOLUTION|>--- conflicted
+++ resolved
@@ -36,15 +36,10 @@
             --disable-introspection \
 
 make
-<<<<<<< HEAD
-$MAKEINSTALL
-=======
-
 $MAKEINSTALL
 
 python -Wi -t -B $PYTHON_HOST_LIBDIR/compileall.py ./pygtk.py -f
 python -Wi -t -B $PYTHON_HOST_LIBDIR/compileall.py ./dsextras.py -f
 python -Wi -t -B $PYTHON_HOST_LIBDIR/compileall.py ./gobject -f
 python -Wi -t -B $PYTHON_HOST_LIBDIR/compileall.py ./glib -f
-python -Wi -t -B $PYTHON_HOST_LIBDIR/compileall.py ./gio -f
->>>>>>> f8f5eaf1
+python -Wi -t -B $PYTHON_HOST_LIBDIR/compileall.py ./gio -f