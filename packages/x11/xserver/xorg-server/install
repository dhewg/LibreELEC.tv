--- conflicted
+++ resolved
@@ -52,13 +52,8 @@
 mkdir -p $INSTALL/usr/lib/xorg
   cp -P $PKG_BUILD/dix/protocol.txt $INSTALL/usr/lib/xorg
 
-<<<<<<< HEAD
-mkdir -p $INSTALL/etc/X11/xorg.conf.d
-  cp -P $PKG_DIR/config/*.conf $INSTALL/etc/X11/xorg.conf.d
-=======
 mkdir -p $INSTALL/usr/share/X11/xorg.conf.d
   cp -P $PKG_BUILD/config/10-evdev.conf $INSTALL/usr/share/X11/xorg.conf.d
->>>>>>> b60ee2d6
 
 #Fonts
   $SCRIPTS/install encodings
@@ -80,9 +75,4 @@
   done
 
 # Tools
-<<<<<<< HEAD
-  $SCRIPTS/install pciutils
-  $SCRIPTS/install uxlaunch
-=======
-  $SCRIPTS/install pciutils
->>>>>>> b60ee2d6
+  $SCRIPTS/install pciutils