--- conflicted
+++ resolved
@@ -53,16 +53,8 @@
 mkdir -p $INSTALL/usr/lib/xorg
   cp -P $PKG_BUILD/dix/protocol.txt $INSTALL/usr/lib/xorg
 
-<<<<<<< HEAD
 mkdir -p $INSTALL/etc/X11/xorg.conf.d
-  cp -PR $PKG_DIR/config/*.conf $INSTALL/etc/X11/xorg.conf.d
-=======
-mkdir -p $INSTALL/etc/dbus-1/system.d
-  cp -P $PKG_BUILD/config/xorg-server.conf $INSTALL/etc/dbus-1/system.d
-
-mkdir -p $INSTALL/usr/share/hal/fdi/policy/10osvendor/
-  cp -P $PKG_BUILD/config/x11-input.fdi $INSTALL/usr/share/hal/fdi/policy/10osvendor/10-x11-input.fdi
->>>>>>> e5eccc3e
+  cp -P $PKG_DIR/config/*.conf $INSTALL/etc/X11/xorg.conf.d
 
 #Fonts
   $SCRIPTS/install encodings
@@ -78,26 +70,17 @@
 #Drivers
   $SCRIPTS/install xf86-input-evdev
   $SCRIPTS/install xf86-input-synaptics
-<<<<<<< HEAD
-  $SCRIPTS/install xf86-input-wacom
-=======
 #  $SCRIPTS/install xf86-input-wacom
->>>>>>> e5eccc3e
 
   for drv in $XORG_DRIVERS; do
     $SCRIPTS/install xf86-video-$drv
   done
 
-<<<<<<< HEAD
 # Tools
-  $SCRIPTS/install pciutils
-=======
-#Tools
   $SCRIPTS/install pciutils
   $SCRIPTS/install uxlaunch
 
   if [ "$DEVTOOLS" = yes ]; then
     $SCRIPTS/install ratpoison
     $SCRIPTS/install mrxvt
-  fi
->>>>>>> e5eccc3e
+  fi