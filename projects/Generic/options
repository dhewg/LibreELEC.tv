# Name of the Distro to build (full name, without special charcters)
  DISTRONAME="OpenELEC"

# Welcome Message for e.g. SSH Server (up to 5 Lines)
  GREATING0="##############################################"
  GREATING1="# OpenELEC - The living room PC for everyone #"
  GREATING2="# ...... visit http://www.openelec.tv ...... #"
  GREATING3="##############################################"
  GREATING4=""

# Hostname for target system (openelec)
  HOSTNAME="openelec"

# Root password to integrate in the target system
  ROOT_PASSWORD="openelec"

# User to integrate in the target system
  USER_NAME="openelec"

# User group to integrate in the target system
  USER_GROUP="openelec"

# User password to integrate in the target system
  USER_PASSWORD="openelec"

# The TARGET_CPU variable controls which processor should be targeted for
# generated code.
  case $TARGET_ARCH in
    i386)
      # (AMD CPUs)    k8 k8-sse3 opteron opteron-sse3 athlon64 athlon64-sse3
      #               athlon-fx athlon-mp athlon-xp athlon-4
      #               athlon-tbird athlon k6-3 k6-2 k6 geode
      # (Intel CPUs)  atom core2 nocona prescott pentium4[m] pentium3[m]
      #               pentium-m pentium2 pentiumpro pentium-mmx pentium
      #               i686 i586 i486 i386
      # (VIA CPUs)    c3 c3-2
      #
      TARGET_CPU="i686"
      ;;

    x86_64)
      # (AMD CPUs)    k8 k8-sse3 opteron opteron-sse3 athlon64 athlon64-sse3
      #               athlon-fx amdfam10 barcelona
      # (Intel CPUs)  atom core2 nocona
      #
      TARGET_CPU="core2"
      ;;

    arm)
      # TARGET_CPU:
      # arm2 arm250 arm3 arm6 arm60 arm600 arm610 arm620 arm7 arm7m arm7d
      # arm7dm arm7di arm7dmi arm70 arm700 arm700i arm710 arm710c
      # arm7100 arm720 arm7500 arm7500fe arm7tdmi arm7tdmi-s arm710t
      # arm720t arm740t strongarm strongarm110 strongarm1100
      # strongarm1110 arm8 arm810 arm9 arm9e arm920 arm920t arm922t
      # arm946e-s arm966e-s arm968e-s arm926ej-s arm940t arm9tdmi
      # arm10tdmi arm1020t arm1026ej-s arm10e arm1020e arm1022e
      # arm1136j-s arm1136jf-s mpcore mpcorenovfp arm1156t2-s
      # arm1176jz-s arm1176jzf-s cortex-a8 cortex-a9 cortex-r4
      # cortex-r4f cortex-m3 cortex-m1 xscale iwmmxt iwmmxt2 ep9312.
      #
      TARGET_CPU="cortex-a9"

      # TARGET_FPU:
      # This specifies what floating point hardware (or hardware emulation) is
      # available on the target. Permissible names are:
      # fpa fpe2 fpe3 maverick vfp vfpv3 vfpv3-fp16 vfpv3-d16 vfpv3-d16-fp16
      # vfpv3xd vfpv3xd-fp16 neon neon-fp16 vfpv4 vfpv4-d16 fpv4-sp-d16
      # neon-vfpv4.
      TARGET_FPU="neon"
      ;;
  esac

# Build optimizations (size/speed)
  OPTIMIZATIONS="speed"

# Project CFLAGS
  PROJECT_CFLAGS="-mmmx -msse -msse2 -mfpmath=sse"

<<<<<<< HEAD
# Mediacenter to use (xbmc / xbmc-pvr / no)
  MEDIACENTER="xbmc-pvr"
=======
# Bootloader to use (syslinux / u-boot)
  BOOTLOADER="syslinux"

# Configuration for u-boot
  UBOOT_CONFIG=""

# Kernel to use. values can be:
# default:  default mainline kernel
# ti-omap4: Ti's OMAP4 kernel
  LINUX="default"

# use linux-next (latest rc) instead latest released version
  LINUX_NEXT="no"

# Mediacenter to use (xbmc / no)
  MEDIACENTER="xbmc"
>>>>>>> 568f1ccb

# Skins to install (Confluence)
  SKINS="Confluence"

# Default Skin (Confluence)
  SKIN_DEFAULT="Confluence"

# Plugins for XBMC to install (SABnzbd)
# Space separated list is supported,
# e.g. XBMC_PLUGINS="SABnzbd"
  XBMC_PLUGINS=""

# build and install 'ProjectM' Visualization (yes / no)
  XBMC_VIS_PROJECTM="yes"

# build and install with non-free support
# (RAR compression support in XBMC) (yes / no)
  NONFREE_SUPPORT="yes"

# build and install with DVDCSS support
# (DVD decryption support in XBMC) (yes / no)
  DVDCSS_SUPPORT="yes"

# build and install Tvheadend TV server (yes / no)
  TVHEADEND="yes"

# additional drivers to install:
# bcm_sta:          Broadcom STA WLAN Driver
# rtl8192se:        Realtek RTL8192SE WLAN driver
# Space separated list is supported,
# e.g. ADDITIONAL_DRIVERS="rtl8192se"
  ADDITIONAL_DRIVERS="rtl8192se"

# build with network support (yes / no)
  NETWORK="yes"

# build with netmount (mounting network drives on boot) support (yes / no)
  NETMOUNT="yes"

# build and install with XBMC webfrontend (yes / no)
  WEBSERVER="yes"

# build and install Avahi (Zeroconf) daemon (yes / no)
  AVAHI_DAEMON="yes"

# build and install Samba Server (yes / no)
  SAMBA_SERVER="yes"

# build and install some tools for including in release (yes / no)
# some of this tools are: htop, nano, wgetpaste
  TOOLS="yes"

# build and install diskmounter service (udisks)
# this service provide auto mounting support for external drives
# in the mediacenter also automount internally drives at boottime (yes / no)
  UDISKS="yes"

# build and install powermanagement support (upower) (yes / no)
  UPOWER="yes"

# build and install NTFS-3G fuse support (yes / no)
  NTFS3G="yes"

# build and install Apple device mount support (via ifuse) (yes / no)
  APPLEMOUNT="yes"

# Displayserver to use (xorg-server / no)
  DISPLAYSERVER="xorg-server"

# Graphic drivers to use (all / i915,i965,r200,r300,r600,radeon,nvidia,nouveau,vmware)
# Space separated list is supported, 
# e.g. GRAPHIC_DRIVERS="i915 i965 r300 r600 radeon nvidia nouveau"
  GRAPHIC_DRIVERS="i915 i965 r200 r300 r600 radeon nvidia vmware"

# use libdrm-master (latest git) instead latest released version
  LIBDRM_MASTER="no"

# use Mesa-master (latest git) instead latest released version
  MESA_MASTER="no"

# Use VDPAU video# use linux-next (latest rc) instead latest released version
  LINUX_NEXT="no"

# acceleration (needs nVidia driver and a supported card)
  VDPAU="yes"

# Use VAAPI video acceleration (needs intel i965 driver and a supported card)
  VAAPI="yes"

# Use Broadcom CrystalHD Decoder Card for video acceleration 
# (needs Kernelsupport for Broadcom Decoder Card and a supported card)
  CRYSTALHD="yes"

# build and install remote support (yes / no)
  REMOTE_SUPPORT="yes"

# build and install WiiMote support (yes / no)
  WIIMOTE_SUPPORT="yes"

# build and install PS3 Remote support (yes / no)
  PS3REMOTE_SUPPORT="yes"

# build and install ATV IR remote support (yes / no)
  ATVCLIENT_SUPPORT="yes"

# LCD driver to Use - Possible drivers are ( Comma seperated:
# bayrad,CFontz,CFontz633,CFontzPacket,CwLnx,ea65,
# EyeboxOne,g15,glcdlib,glk,hd44780,i2500vfd,icp_a106,imon,imonlcd,
# IOWarrior,irman,irtrans,joy,lb216,lcdm001,lcterm,lirc,lis,
# MD8800,ms6931,mtc_s16209x,MtxOrb,mx5000,NoritakeVFD,picolcd,
# pyramid,sed1330,sed1520,serialPOS,serialVFD,shuttleVFD,sli,
# stv5730,SureElec,t6963,text,tyan,ula200,xosd
# 'all' compiles all drivers;
# 'all,!xxx,!yyy' de-selects previously selected drivers
# "none" for disable LCD support
  LCD_DRIVER="irtrans,imon"

# additional Firmware to use (dvb-firmware, wlan-firmware)
# Space separated list is supported,
# e.g. FIRMWARE="dvb-firmware, wlan-firmware"
  FIRMWARE="dvb-firmware wlan-firmware"

# build with lm_sensors hardware monitoring support (yes / no)
  SENSOR_SUPPORT="yes"

# build with automatic update support (yes / no)
  UPDATE_SUPPORT="yes"

# build with installer (yes / no)
  INSTALLER_SUPPORT="yes"

# build with games support (yes / no)
  GAMES="yes"

# build with emulator support (yes / no)
  EMULATORS="yes"

# Testpackages for development (yes / no)
  TESTING="no"

# OEM packages for OEM's (yes / no)
  OEM_SUPPORT="no"

# Coreboot support (yes / no)
  COREBOOT="no"

# Addon Server Url
  ADDON_SERVER_URL="http://addons.openelec.tv"

# set the addon dirs
  ADDON_PATH="$OS_VERSION/$PROJECT/$TARGET_ARCH"
  ADDON_URL="$ADDON_SERVER_URL/$ADDON_PATH"<|MERGE_RESOLUTION|>--- conflicted
+++ resolved
@@ -77,10 +77,6 @@
 # Project CFLAGS
   PROJECT_CFLAGS="-mmmx -msse -msse2 -mfpmath=sse"
 
-<<<<<<< HEAD
-# Mediacenter to use (xbmc / xbmc-pvr / no)
-  MEDIACENTER="xbmc-pvr"
-=======
 # Bootloader to use (syslinux / u-boot)
   BOOTLOADER="syslinux"
 
@@ -95,9 +91,8 @@
 # use linux-next (latest rc) instead latest released version
   LINUX_NEXT="no"
 
-# Mediacenter to use (xbmc / no)
-  MEDIACENTER="xbmc"
->>>>>>> 568f1ccb
+# Mediacenter to use (xbmc / xbmc-pvr / no)
+  MEDIACENTER="xbmc-pvr"
 
 # Skins to install (Confluence)
   SKINS="Confluence"
