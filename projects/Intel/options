# Name of the Distro to build (full name, without special charcters)
  DISTRONAME="OpenELEC_EDEN"

# Welcome Message for e.g. SSH Server (up to 5 Lines)
  GREATING0="##############################################"
  GREATING1="# OpenELEC - The living room PC for everyone #"
  GREATING2="# ...... visit http://www.openelec.tv ...... #"
  GREATING3="##############################################"
  GREATING4=""

# Hostname for target system (openelec)
  HOSTNAME="openelec"

# Root password to integrate in the target system
  ROOT_PASSWORD="openelec"

# User to integrate in the target system
  USER_NAME="openelec"

# User group to integrate in the target system
  USER_GROUP="openelec"

# User password to integrate in the target system
  USER_PASSWORD="openelec"

# The TARGET_CPU variable controls which processor should be targeted for
# generated code.
  case $TARGET_ARCH in
    i386)
      # (AMD CPUs)    k8 k8-sse3 opteron opteron-sse3 athlon64 athlon64-sse3
      #               athlon-fx athlon-mp athlon-xp athlon-4
      #               athlon-tbird athlon k6-3 k6-2 k6 geode
      # (Intel CPUs)  atom core2 nocona prescott pentium4[m] pentium3[m]
      #               pentium-m pentium2 pentiumpro pentium-mmx pentium
      #               i686 i586 i486 i386
      # (VIA CPUs)    c3 c3-2
      #
      TARGET_CPU="core2"
      ;;

    x86_64)
      # (AMD CPUs)    k8 k8-sse3 opteron opteron-sse3 athlon64 athlon64-sse3
      #               athlon-fx amdfam10 barcelona
      # (Intel CPUs)  atom core2 nocona
      #
      TARGET_CPU="core2"
      ;;

    arm)
      # TARGET_CPU:
      # arm2 arm250 arm3 arm6 arm60 arm600 arm610 arm620 arm7 arm7m arm7d
      # arm7dm arm7di arm7dmi arm70 arm700 arm700i arm710 arm710c
      # arm7100 arm720 arm7500 arm7500fe arm7tdmi arm7tdmi-s arm710t
      # arm720t arm740t strongarm strongarm110 strongarm1100
      # strongarm1110 arm8 arm810 arm9 arm9e arm920 arm920t arm922t
      # arm946e-s arm966e-s arm968e-s arm926ej-s arm940t arm9tdmi
      # arm10tdmi arm1020t arm1026ej-s arm10e arm1020e arm1022e
      # arm1136j-s arm1136jf-s mpcore mpcorenovfp arm1156t2-s
      # arm1176jz-s arm1176jzf-s cortex-a8 cortex-a9 cortex-r4
      # cortex-r4f cortex-m3 cortex-m1 xscale iwmmxt iwmmxt2 ep9312.
      #
      TARGET_CPU="cortex-a9"

      # TARGET_FPU:
      # This specifies what floating point hardware (or hardware emulation) is
      # available on the target. Permissible names are:
      # fpa fpe2 fpe3 maverick vfp vfpv3 vfpv3-fp16 vfpv3-d16 vfpv3-d16-fp16
      # vfpv3xd vfpv3xd-fp16 neon neon-fp16 vfpv4 vfpv4-d16 fpv4-sp-d16
      # neon-vfpv4.
      TARGET_FPU="neon"
      ;;
  esac

# Build optimizations (size/speed)
  OPTIMIZATIONS="speed"

# Project CFLAGS
  PROJECT_CFLAGS="-mfpmath=sse -msse2 -mssse3"

# LTO (Link Time Optimazion) support
  LTO_SUPPORT="yes"

# GOLD (Google Linker) support
  GOLD_SUPPORT="yes"

# Graphite Support
  GRAPHITE_SUPPORT="yes"

# LOOP optimazion support
  LOOP_SUPPORT="yes"

# Bootloader to use (syslinux / u-boot / atv-bootloader)
  BOOTLOADER="syslinux"

# Configuration for u-boot
  UBOOT_CONFIG=""

# Kernel to use. values can be:
# default:  default mainline kernel
# ti-omap4: Ti's OMAP4 kernel
  LINUX="default"

# use linux-next (latest rc) instead latest released version
  LINUX_NEXT="no"

# Mediacenter to use (xbmc / no)
  MEDIACENTER="xbmc"

# Skins to install (Confluence)
  SKINS="Confluence"

# Default Skin (Confluence)
  SKIN_DEFAULT="Confluence"

# install extra subtitle Fonts for XBMC (yes / no)
  XBMC_EXTRA_FONTS="yes"

# Plugins for XBMC to install (SABnzbd)
# Space separated list is supported,
# e.g. XBMC_PLUGINS="SABnzbd"
  XBMC_PLUGINS=""

# build and install 'ProjectM' Visualization (yes / no)
  XBMC_VIS_PROJECTM="yes"

<<<<<<< HEAD
# build and install 'RSXS' Screensaver (yes / no)
  XBMC_SCR_RSXS="no"
=======
# build and install PulseAudio support (yes / no)
  PULSEAUDIO_SUPPORT="no"
>>>>>>> 4c7a3ef9

# build and install with non-free support
# (RAR compression support in XBMC) (yes / no)
  NONFREE_SUPPORT="yes"

# build and install with DVDCSS support
# (DVD decryption support in XBMC) (yes / no)
  DVDCSS_SUPPORT="yes"

# build and install with BluRay support (yes / no)
  BLURAY_SUPPORT="yes"

# additional drivers to install:
# asix-ax887xx:     Asix AX887xx USB LAN Driver
# Space separated list is supported,
# e.g. ADDITIONAL_DRIVERS="asix-ax887xx"
  ADDITIONAL_DRIVERS="asix-ax887xx"

# build with network support (yes / no)
  NETWORK="yes"

# build and install with XBMC webfrontend (yes / no)
  WEBSERVER="yes"

# build and install Avahi (Zeroconf) daemon (yes / no)
  AVAHI_DAEMON="yes"

# build with AirPlay support (stream videos from iDevices to XBMC) (yes / no)
  AIRPLAY_SUPPORT="yes"

# build with libnfs support (mounting nfs shares with XBMC) (yes / no)
  NFS_SUPPORT="yes"

# build with afpfs-ng support (mounting AFP shares with XBMC) (yes / no)
  AFP_SUPPORT="yes"

# build and install Samba Client support (yes / no)
  SAMBA_CLIENT="yes"

# build and install Samba Server (yes / no)
  SAMBA_SERVER="yes"

# build and install SFTP Server (yes / no)
  SFTP_SERVER="yes"

# build and install SSH Guard (yes / no)
  SSHGUARD_SUPPORT="yes"

# build and install diskmounter service (udisks)
# this service provide auto mounting support for external drives
# in the mediacenter also automount internally drives at boottime (yes / no)
  UDISKS="yes"

# build and install powermanagement support (upower) (yes / no)
  UPOWER="yes"

# build and install NTFS-3G fuse support (yes / no)
  NTFS3G="yes"

# build and install hfs filesystem utilities (yes / no)
  HFSTOOLS="yes"

# Displayserver to use (xorg-server / no)
  DISPLAYSERVER="xorg-server"

# Windowmanager to use (ratpoison / none)
  WINDOWMANAGER="ratpoison"

# Graphic drivers to use (all / i915,i965,r200,r300,r600,fglrx,nvidia,nouveau,vmware)
# Space separated list is supported,
# e.g. GRAPHIC_DRIVERS="i915 i965 r300 r600 radeon nvidia nouveau"
  GRAPHIC_DRIVERS="i915 i965"

# Use VDPAU video acceleration (needs nVidia driver and a supported card)
  VDPAU="no"

# Use VAAPI video acceleration (needs intel i965 driver and a supported card)
  VAAPI="yes"

# Use Broadcom CrystalHD Decoder Card for video acceleration 
# (needs Kernelsupport for Broadcom Decoder Card and a supported card)
  CRYSTALHD="yes"

# build and install remote support (yes / no)
  REMOTE_SUPPORT="yes"

# build and install WiiMote support (yes / no)
  WIIMOTE_SUPPORT="yes"

# build and install PS3 Remote support (yes / no)
  PS3REMOTE_SUPPORT="yes"

# build and install ATV IR remote support (yes / no)
  ATVCLIENT_SUPPORT="no"

# LCD driver to Use - Possible drivers are ( Comma seperated:
# bayrad,CFontz,CFontz633,CFontzPacket,curses,CwLnx,
# ea65,EyeboxOne,g15,glcdlib,glk,hd44780,i2500vfd,
# icp_a106,imon,imonlcd,IOWarrior,irman,irtrans,
# joy,lb216,lcdm001,lcterm,lirc,lis,MD8800,mdm166a,
# ms6931,mtc_s16209x,MtxOrb,mx5000,NoritakeVFD,
# picolcd,pyramid,sed1330,sed1520,serialPOS,
# serialVFD,shuttleVFD,sli,stv5730,SureElec,svga,
# 'all' compiles all drivers;
# 'all,!xxx,!yyy' de-selects previously selected drivers
# "none" for disable LCD support
  LCD_DRIVER="irtrans,imon,imonlcd,mdm166a"

# additional Firmware to use (dvb-firmware, misc-firmware, wlan-firmware)
# Space separated list is supported,
# e.g. FIRMWARE="dvb-firmware misc-firmware wlan-firmware"
  FIRMWARE="dvb-firmware misc-firmware wlan-firmware"

# build with lm_sensors hardware monitoring support (yes / no)
  SENSOR_SUPPORT="yes"

# build with automatic update support (yes / no)
  UPDATE_SUPPORT="yes"

# build with installer (yes / no)
  INSTALLER_SUPPORT="yes"

# Testpackages for development (yes / no)
  TESTING="no"

# OEM packages for OEM's (yes / no)
  OEM_SUPPORT="no"

# Coreboot support (yes / no)
  COREBOOT="no"

# Distribution Specific source location
  DISTRO_SRC="http://sources.openelec.tv/$OPENELEC_VERSION"

# Addon Server Url
  ADDON_SERVER_URL="http://addons.openelec.tv"

# set the addon dirs
  ADDON_PATH="$OS_VERSION/$PROJECT/$TARGET_ARCH"
  ADDON_URL="$ADDON_SERVER_URL/$ADDON_PATH"<|MERGE_RESOLUTION|>--- conflicted
+++ resolved
@@ -123,13 +123,11 @@
 # build and install 'ProjectM' Visualization (yes / no)
   XBMC_VIS_PROJECTM="yes"
 
-<<<<<<< HEAD
 # build and install 'RSXS' Screensaver (yes / no)
   XBMC_SCR_RSXS="no"
-=======
+
 # build and install PulseAudio support (yes / no)
   PULSEAUDIO_SUPPORT="no"
->>>>>>> 4c7a3ef9
 
 # build and install with non-free support
 # (RAR compression support in XBMC) (yes / no)
