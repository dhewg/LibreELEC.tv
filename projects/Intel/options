# Name of the Distro to build (full name, without special charcters)
  if [ "$XBMC" = frodo ]; then
    DISTRONAME="OpenELEC_frodo"
  else
    DISTRONAME="OpenELEC"
  fi

# Welcome Message for e.g. SSH Server (up to 5 Lines)
  GREETING0="##############################################"
  GREETING1="# OpenELEC - The living room PC for everyone #"
  GREETING2="# ...... visit http://www.openelec.tv ...... #"
  GREETING3="##############################################"
  GREETING4=""

# Hostname for target system (openelec)
  HOSTNAME="openelec"

# Root password to integrate in the target system
  ROOT_PASSWORD="openelec"

# User to integrate in the target system
  USER_NAME="openelec"

# User group to integrate in the target system
  USER_GROUP="openelec"

# User password to integrate in the target system
  USER_PASSWORD="openelec"

# The TARGET_CPU variable controls which processor should be targeted for
# generated code.
  case $TARGET_ARCH in
    i386)
      # (AMD CPUs)    k8 k8-sse3 opteron opteron-sse3 athlon64 athlon64-sse3
      #               athlon-fx athlon-mp athlon-xp athlon-4
      #               athlon-tbird athlon k6-3 k6-2 k6 geode
      # (Intel CPUs)  atom core2 nocona prescott pentium4[m] pentium3[m]
      #               pentium-m pentium2 pentiumpro pentium-mmx pentium
      #               i686 i586 i486 i386
      # (VIA CPUs)    c3 c3-2
      #
      TARGET_CPU="core2"
      ;;

    x86_64)
      # (AMD CPUs)    k8 k8-sse3 opteron opteron-sse3 athlon64 athlon64-sse3
      #               athlon-fx amdfam10 barcelona
      # (Intel CPUs)  atom core2 nocona
      #
      TARGET_CPU="core2"
      ;;

    arm)
      # TARGET_CPU:
      # arm2 arm250 arm3 arm6 arm60 arm600 arm610 arm620 arm7 arm7m arm7d
      # arm7dm arm7di arm7dmi arm70 arm700 arm700i arm710 arm710c
      # arm7100 arm720 arm7500 arm7500fe arm7tdmi arm7tdmi-s arm710t
      # arm720t arm740t strongarm strongarm110 strongarm1100
      # strongarm1110 arm8 arm810 arm9 arm9e arm920 arm920t arm922t
      # arm946e-s arm966e-s arm968e-s arm926ej-s arm940t arm9tdmi
      # arm10tdmi arm1020t arm1026ej-s arm10e arm1020e arm1022e
      # arm1136j-s arm1136jf-s mpcore mpcorenovfp arm1156t2-s
      # arm1176jz-s arm1176jzf-s cortex-a8 cortex-a9 cortex-r4
      # cortex-r4f cortex-m3 cortex-m1 xscale iwmmxt iwmmxt2 ep9312.
      #
      TARGET_CPU="cortex-a9"

      # TARGET_FLOAT:
      # Specifies which floating-point ABI to use. Permissible values are:
      # soft softfp hard
      TARGET_FLOAT="softfp"

      # TARGET_FPU:
      # This specifies what floating point hardware (or hardware emulation) is
      # available on the target. Permissible names are:
      # fpa fpe2 fpe3 maverick vfp vfpv3 vfpv3-fp16 vfpv3-d16 vfpv3-d16-fp16
      # vfpv3xd vfpv3xd-fp16 neon neon-fp16 vfpv4 vfpv4-d16 fpv4-sp-d16
      # neon-vfpv4.
      TARGET_FPU="neon"
      ;;
  esac

# Build optimizations (size/speed)
  OPTIMIZATIONS="size"

# Project CFLAGS
  PROJECT_CFLAGS="-mfpmath=sse -msse2 -mssse3"

# LTO (Link Time Optimization) support
  LTO_SUPPORT="yes"

# Bootloader to use (syslinux / u-boot / atv-bootloader)
  BOOTLOADER="syslinux"

# Configuration for u-boot
  UBOOT_CONFIG=""

# Kernel to use. values can be:
# default:  default mainline kernel
# ti-omap4: Ti's OMAP4 kernel
  LINUX="default"

# use linux-next (latest rc) instead latest released version
  LINUX_NEXT="no"

# SquashFS compression method (gzip / lzo / xz)
  SQUASHFS_COMPRESSION="gzip"

# Mediacenter to use (xbmc / no)
  if [ "$XBMC" = frodo ]; then
    MEDIACENTER="xbmc-frodo"
  else
    MEDIACENTER="xbmc"
  fi

# Skins to install (Confluence)
# Space separated list is supported,
# e.g. SKINS="Confluence"
  SKINS="Confluence"

# Default Skin (Confluence)
  SKIN_DEFAULT="Confluence"

# install extra subtitle Fonts for XBMC (yes / no)
  XBMC_EXTRA_FONTS="yes"

# Plugins for XBMC to install (SABnzbd)
# Space separated list is supported,
# e.g. XBMC_PLUGINS="SABnzbd"
  XBMC_PLUGINS=""

# build and install 'RSXS' Screensaver (yes / no)
  XBMC_SCR_RSXS="yes"

# build and install 'ProjectM' Visualization (yes / no)
  XBMC_VIS_PROJECTM="yes"

# build and install 'GOOM' Visualization (yes / no)
  XBMC_VIS_GOOM="yes"

# build and install ALSA Audio support (yes / no)
  ALSA_SUPPORT="yes"

# build and install PulseAudio support (yes / no)
  PULSEAUDIO_SUPPORT="no"

# build and install with non-free support
# (RAR compression support in XBMC) (yes / no)
  NONFREE_SUPPORT="yes"

# build and install with DVDCSS support
# (DVD decryption support in XBMC) (yes / no)
  DVDCSS_SUPPORT="yes"

# build and install with LAME cdrip encoder support
  ENCODER_LAME="yes"

# build and install with VORBIS cdrip encoder support
  ENCODER_VORBIS="yes"

# build and install with BluRay support (yes / no)
  BLURAY_SUPPORT="yes"

# additional drivers to install:
# for a list of additinoal drivers see packages/linux-drivers
# Space separated list is supported,
<<<<<<< HEAD
# e.g. ADDITIONAL_DRIVERS="DRIVER1 DRIVER2"
  ADDITIONAL_DRIVERS="RTL8192CU"
  if [ "$PVR" = yes ]; then
    ADDITIONAL_DRIVERS="$ADDITIONAL_DRIVERS"
  fi
=======
# e.g. ADDITIONAL_DRIVERS="asix-ax887xx AF9035"
  ADDITIONAL_DRIVERS="asix-ax887xx RTL8192CU AF9035 A867 aver_h826d RTL2832 hdhomerun-driver vtuner-driver"
>>>>>>> abf39df3

# build with network support (yes / no)
  NETWORK="yes"

# build and install bluetooth support (yes / no)
  BLUETOOTH_SUPPORT="yes"

# build and install with XBMC webfrontend (yes / no)
  WEBSERVER="yes"

# build and install Avahi (Zeroconf) daemon (yes / no)
  AVAHI_DAEMON="yes"

# build with AirPlay support (stream videos from iDevices to XBMC) (yes / no)
  AIRPLAY_SUPPORT="yes"

# build with AirTunes support (stream music from iDevices to XBMC) (yes / no)
  AIRTUNES_SUPPORT="yes"

# build with libnfs support (mounting nfs shares with XBMC) (yes / no)
  NFS_SUPPORT="yes"

# build with afpfs-ng support (mounting AFP shares with XBMC) (yes / no)
  AFP_SUPPORT="yes"

# build and install Samba Client support (yes / no)
  SAMBA_CLIENT="yes"

# build and install Samba Server (yes / no)
  SAMBA_SERVER="yes"

# build and install SFTP Server (yes / no)
  SFTP_SERVER="yes"

# build and install SSH Guard (yes / no)
  SSHGUARD_SUPPORT="yes"

# build and install PPP support (yes / no)
  PPTP_SUPPORT="yes"

# build and install diskmounter service (udisks)
# this service provide auto mounting support for external drives
# in the mediacenter also automount internally drives at boottime (yes / no)
  UDISKS="yes"

# build and install powermanagement support (upower) (yes / no)
  UPOWER="yes"

# build and install exFAT fuse support (yes / no)
  EXFAT="yes"

# build and install NTFS-3G fuse support (yes / no)
  NTFS3G="yes"

# build and install hfs filesystem utilities (yes / no)
  HFSTOOLS="yes"

# OpenGL(X) implementation to use (no / Mesa)
  OPENGL="Mesa"

# OpenGL-ES implementation to use (no)
  OPENGLES="no"

# Windowmanager to use (ratpoison / none)
  WINDOWMANAGER="ratpoison"

# Displayserver to use (xorg-server / no)
  DISPLAYSERVER="xorg-server"

# Xorg Graphic drivers to use (all / i915,i965,r200,r300,r600,fglrx,nvidia,nouveau,vmware)
# Space separated list is supported,
# e.g. GRAPHIC_DRIVERS="i915 i965 r300 r600 radeon nvidia nouveau"
  GRAPHIC_DRIVERS="i915 i965"

# OpenMAX implementation to use (no / bcm2835-driver)
  OPENMAX="no"

# Use VDPAU video acceleration (needs nVidia driver and a supported card)
  VDPAU="no"

# Use VAAPI video acceleration (needs intel i965 driver and a supported card)
  VAAPI="yes"

# Use XVBA video acceleration (needs AMD fglrx driver and a supported card)
  XVBA="no"

# Use Broadcom CrystalHD Decoder Card for video acceleration 
# (needs Kernelsupport for Broadcom Decoder Card and a supported card)
  CRYSTALHD="yes"

# build and install remote support (yes / no)
  REMOTE_SUPPORT="yes"

# build and install ATV IR remote support (yes / no)
  ATVCLIENT_SUPPORT="no"

# build and install IRServer IR/LCD support (yes / no)
  IRSERVER_SUPPORT="yes"

# build and install Joystick support (yes / no)
  JOYSTICK_SUPPORT="yes"

# build and install CEC adapter support (yes / no)
  CEC_SUPPORT="yes"
  
# build and install iSCSI support - iscsistart (yes / no)
  ISCSI_SUPPORT="yes"

# LCD driver to Use - Possible drivers are ( Comma seperated:
# bayrad,CFontz,CFontz633,CFontzPacket,curses,CwLnx,
# ea65,EyeboxOne,g15,glcdlib,glk,hd44780,i2500vfd,
# icp_a106,imon,imonlcd,IOWarrior,irman,irtrans,
# joy,lb216,lcdm001,lcterm,lirc,lis,MD8800,mdm166a,
# ms6931,mtc_s16209x,MtxOrb,mx5000,NoritakeVFD,
# picolcd,pyramid,sed1330,sed1520,serialPOS,
# serialVFD,shuttleVFD,sli,stv5730,SureElec,svga,
# 'all' compiles all drivers;
# 'all,!xxx,!yyy' de-selects previously selected drivers
# "none" for disable LCD support
  LCD_DRIVER="irtrans,imon,imonlcd,mdm166a,MtxOrb,lis"

# Modules to install in initramfs for early boot
  INITRAMFS_MODULES="xhci-hcd"

# additional Firmware to use (dvb-firmware, misc-firmware, wlan-firmware)
# Space separated list is supported,
# e.g. FIRMWARE="dvb-firmware misc-firmware wlan-firmware"
  FIRMWARE="misc-firmware wlan-firmware dvb-firmware"

# build with lm_sensors hardware monitoring support (yes / no)
  SENSOR_SUPPORT="yes"

# build with swap support (yes / no)
  SWAP_SUPPORT="no"

# swapfile size if SWAP_SUPPORT=yes in kB (example: 262144 = 256MB )
  SWAPFILESIZE="262144"

# build with automatic update support (yes / no)
  UPDATE_SUPPORT="yes"

# build with installer (yes / no)
  INSTALLER_SUPPORT="yes"

# Testpackages for development (yes / no)
  TESTING="no"

# OEM packages for OEM's (yes / no)
  OEM_SUPPORT="no"

# Coreboot support (yes / no)
  COREBOOT="no"

# Distribution Specific source location
  DISTRO_MIRROR="http://sources.openelec.tv/mirror"
  DISTRO_SRC="http://sources.openelec.tv/$OPENELEC_VERSION"

# Addon Server Url
  ADDON_SERVER_URL="http://addons.openelec.tv"

# set the addon dirs
  ADDON_PATH="$ADDON_VERSION/$PROJECT/$TARGET_ARCH"
  ADDON_URL="$ADDON_SERVER_URL/$ADDON_PATH"<|MERGE_RESOLUTION|>--- conflicted
+++ resolved
@@ -164,16 +164,8 @@
 # additional drivers to install:
 # for a list of additinoal drivers see packages/linux-drivers
 # Space separated list is supported,
-<<<<<<< HEAD
 # e.g. ADDITIONAL_DRIVERS="DRIVER1 DRIVER2"
   ADDITIONAL_DRIVERS="RTL8192CU"
-  if [ "$PVR" = yes ]; then
-    ADDITIONAL_DRIVERS="$ADDITIONAL_DRIVERS"
-  fi
-=======
-# e.g. ADDITIONAL_DRIVERS="asix-ax887xx AF9035"
-  ADDITIONAL_DRIVERS="asix-ax887xx RTL8192CU AF9035 A867 aver_h826d RTL2832 hdhomerun-driver vtuner-driver"
->>>>>>> abf39df3
 
 # build with network support (yes / no)
   NETWORK="yes"
