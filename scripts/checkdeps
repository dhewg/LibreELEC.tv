--- conflicted
+++ resolved
@@ -35,13 +35,8 @@
   build)
     deps="gcc g++ sed patch touch tar bzip2 gzip lzma perl cp gawk makeinfo gettext autopoint gperf autoconf automake m4 cvs zip unzip mkfontscale libtool diff xsltproc msgfmt"
     deps_pkg="gcc g++ sed patch fileutils tar bzip2 gzip lzma perl coreutils gawk texinfo gettext gettext-devel gperf autoconf automake m4 cvs zip unzip xutils libtool diff xsltproc gettext"
-<<<<<<< HEAD
-    files="/usr/lib/libc.a /usr/include/stdio.h /usr/include/zlib.h /usr/include/ncurses.h /usr/include/SDL/SDL.h /usr/include/SDL/SDL_image.h /usr/include/lzo/lzo1.h"
-    files_pkg="glibc-static libc6-dev zlib1g-dev libncurses5-dev libSDL-devel libSDL_image-devel lzo-devel"
-=======
     files="/usr/lib/libc.a /usr/include/stdio.h /usr/include/ncurses.h"
     files_pkg="glibc-static libc6-dev libncurses5-dev"
->>>>>>> 8eb052c9
     ;;
   qemu)
     if [ ! `which qemu` ]; then
